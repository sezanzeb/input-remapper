#!/usr/bin/python3
# -*- coding: utf-8 -*-
# input-remapper - GUI for device specific keyboard mappings
# Copyright (C) 2024 sezanzeb <b8x45ygc9@mozmail.com>
#
# This file is part of input-remapper.
#
# input-remapper is free software: you can redistribute it and/or modify
# it under the terms of the GNU General Public License as published by
# the Free Software Foundation, either version 3 of the License, or
# (at your option) any later version.
#
# input-remapper is distributed in the hope that it will be useful,
# but WITHOUT ANY WARRANTY; without even the implied warranty of
# MERCHANTABILITY or FITNESS FOR A PARTICULAR PURPOSE.  See the
# GNU General Public License for more details.
#
# You should have received a copy of the GNU General Public License
# along with input-remapper.  If not, see <https://www.gnu.org/licenses/>.


"""Starts injecting keycodes based on the configuration."""


import sys
from argparse import ArgumentParser

<<<<<<< HEAD
=======
from inputremapper.configs.global_config import GlobalConfig
from inputremapper.injection.global_uinputs import GlobalUInputs, UInput
from inputremapper.injection.mapping_handlers.mapping_parser import MappingParser
>>>>>>> 9f4ec794
from inputremapper.logging.logger import logger

if __name__ == "__main__":
    parser = ArgumentParser()
    parser.add_argument(
        "-d",
        "--debug",
        action="store_true",
        dest="debug",
        help="Displays additional debug information",
        default=False,
    )
    parser.add_argument(
        "--hide-info",
        action="store_true",
        dest="hide_info",
        help="Don't display version information",
        default=False,
    )

    options = parser.parse_args(sys.argv[1:])

    logger.update_verbosity(options.debug)

    # import input-remapper stuff after setting the log verbosity
    from inputremapper.daemon import Daemon

    if not options.hide_info:
        logger.log_info("input-remapper-service")
<<<<<<< HEAD
=======

    global_config = GlobalConfig()
    global_uinputs = GlobalUInputs(UInput)
    mapping_parser = MappingParser(global_uinputs)
>>>>>>> 9f4ec794

    daemon = Daemon(global_config, global_uinputs, mapping_parser)
    daemon.publish()
    daemon.run()<|MERGE_RESOLUTION|>--- conflicted
+++ resolved
@@ -25,12 +25,9 @@
 import sys
 from argparse import ArgumentParser
 
-<<<<<<< HEAD
-=======
 from inputremapper.configs.global_config import GlobalConfig
 from inputremapper.injection.global_uinputs import GlobalUInputs, UInput
 from inputremapper.injection.mapping_handlers.mapping_parser import MappingParser
->>>>>>> 9f4ec794
 from inputremapper.logging.logger import logger
 
 if __name__ == "__main__":
@@ -60,13 +57,10 @@
 
     if not options.hide_info:
         logger.log_info("input-remapper-service")
-<<<<<<< HEAD
-=======
 
     global_config = GlobalConfig()
     global_uinputs = GlobalUInputs(UInput)
     mapping_parser = MappingParser(global_uinputs)
->>>>>>> 9f4ec794
 
     daemon = Daemon(global_config, global_uinputs, mapping_parser)
     daemon.publish()
