--- conflicted
+++ resolved
@@ -15,11 +15,7 @@
 Then you can already edit your inputs, as shown in the screenshots.
 
 In the text input field, type the key to which you would like to map this key.
-<<<<<<< HEAD
-More information about the possible mappings can be found [below](#key-names).
-=======
 More information about the possible mappings can be found in [examples.md](./examples.md) and [below](#key-names).
->>>>>>> 3809a513
 
 Changes are saved automatically. 
 Press the "Apply" button to activate (inject) the mapping you created.
