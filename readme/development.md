--- conflicted
+++ resolved
@@ -44,18 +44,7 @@
 To read events for manual testing, `evtest` is very helpful. Add `-d` to
 `input-remapper-gtk` to get debug output.
 
-<<<<<<< HEAD
-## Advices
-
-Do not use GTKs `foreach` methods, because when the function fails it just freezes up completely.
-Use `get_children()` and iterate over it with regular python `for` loops.
-
-use `gtk_iteration` in tests when interacting with GTK methods to trigger events to be emitted.
-
 ## Writing Tests
-=======
-## Writing tests
->>>>>>> 8bb6304a
 
 Tests are in https://github.com/sezanzeb/input-remapper/tree/main/tests
 
@@ -67,6 +56,13 @@
 
 In the tearDown functions, usually one of `quick_cleanup` or `cleanup` should be called. This avoids making a test
 fail that comes after your new test, because some state variables might still be modified by yours.
+
+## Advices
+
+Do not use GTKs `foreach` methods, because when the function fails it just freezes up completely.
+Use `get_children()` and iterate over it with regular python `for` loops.
+
+use `gtk_iteration` in tests when interacting with GTK methods to trigger events to be emitted.
 
 ## Releasing
 
