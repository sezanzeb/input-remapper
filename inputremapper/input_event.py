--- conflicted
+++ resolved
@@ -29,7 +29,6 @@
 from inputremapper.exceptions import InputEventCreationError
 
 
-<<<<<<< HEAD
 class EventActions(enum.Enum):
     """
     Additional information a InputEvent can send through the event pipeline
@@ -39,12 +38,8 @@
     none = enum.auto()
 
 
-@dataclass(frozen=True)  # Todo: add slots=True as soon as python 3.10 is in common distros
-=======
-@dataclass(
-    frozen=True
-)  # Todo: add slots=True as soon as python 3.10 is in common distros
->>>>>>> ee6b48ac
+# Todo: add slots=True as soon as python 3.10 is in common distros
+@dataclass(frozen=True)
 class InputEvent:
     """
     the evnet used by inputremapper
