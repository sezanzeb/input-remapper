#!/usr/bin/python3
# -*- coding: utf-8 -*-
# input-remapper - GUI for device specific keyboard mappings
# Copyright (C) 2022 sezanzeb <proxima@sezanzeb.de>
#
# This file is part of input-remapper.
#
# input-remapper is free software: you can redistribute it and/or modify
# it under the terms of the GNU General Public License as published by
# the Free Software Foundation, either version 3 of the License, or
# (at your option) any later version.
#
# input-remapper is distributed in the hope that it will be useful,
# but WITHOUT ANY WARRANTY; without even the implied warranty of
# MERCHANTABILITY or FITNESS FOR A PARTICULAR PURPOSE.  See the
# GNU General Public License for more details.
#
# You should have received a copy of the GNU General Public License
# along with input-remapper.  If not, see <https://www.gnu.org/licenses/>.


"""Because multiple calls to async_read_loop won't work."""
import asyncio
import evdev
from inputremapper.logger import logger
from inputremapper.injection.context import Context


def copy_event(event: evdev.InputEvent) -> evdev.InputEvent:
    return evdev.InputEvent(
        sec=event.sec,
        usec=event.usec,
        type=event.type,
        code=event.code,
        value=event.value,
    )


class ConsumerControl:
    """Reads input events from a single device and distributes them.

    There is one ConsumerControl object for each source, which tells multiple mapping_handlers
    that a new event is ready so that they can inject all sorts of funny
    things.

    Other devnodes may be present for the hardware device, in which case this
    needs to be created multiple times.
    """

    def __init__(
        self,
        context: Context,
        source: evdev.InputDevice,
        forward_to: evdev.UInput,
    ) -> None:
        """Initialize all mapping_handlers

        Parameters
        ----------
        source : evdev.InputDevice
            where to read keycodes from
        forward_to : evdev.UInput
            where to write keycodes to that were not mapped to anything.
            Should be an UInput with capabilities that work for all forwarded
            events, so ideally they should be copied from source.
        """
        self._source = source
        self._forward_to = forward_to
        self.context = context

    async def send_to_handlers(self, event):
        """Send the event to callback."""
        if event.type == evdev.ecodes.EV_MSC:
            return False

        if event.type == evdev.ecodes.EV_SYN:
            return False

        tasks = []
        results = []
        if (event.type, event.code) in self.context.callbacks.keys():
            for callback in self.context.callbacks[(event.type, event.code)]:
                # copy so that the handler doesn't screw this up for
                # all other future handlers
                coroutine = callback(
                    copy_event(event),
                    source=self._source,
                    forward=self._forward_to,
                )
                tasks.append(coroutine)
            results = await asyncio.gather(*tasks)

        return True in results

    async def send_to_listeners(self, event):
        """Send the event to listeners."""
        if event.type == evdev.ecodes.EV_MSC:
            return False

        if event.type == evdev.ecodes.EV_SYN:
            return False

        for listener in self.context.listeners.copy():
            # use a copy, since the listeners might remove themselves form the set

            # fire and forget, run them in parallel and don't wait for them, since
            # a listener might be blocking forever while waiting for more events.
            asyncio.ensure_future(listener(event))

            # Running macros have priority, give them a head-start for processing the
            # event.  If if_single injects a modifier, this modifier should be active
            # before the next handler injects an "a" or something, so that it is
            # possible to capitalize it via if_single.
            # 1. Event from keyboard arrives (e.g. an "a")
            # 2. the listener for if_single is called
            # 3. if_single decides runs then (e.g. injects shift_L)
            # 4. The original event is forwarded (or whatever it is supposed to do)
            # 5. Capitalized "A" is injected.
            # So make sure to call the listeners before notifying the handlers.
            for _ in range(5):
                await asyncio.sleep(0)

    def forward(self, event):
        """Forward an event, which injects it unmodified."""
        if event.type == evdev.ecodes.EV_KEY:
            logger.debug_key((event.type, event.code, event.value), "forwarding")

        self._forward_to.write(event.type, event.code, event.value)

    async def handle(self, event):
        if event.type == evdev.ecodes.EV_KEY and event.value == 2:
            # button-hold event. Environments (gnome, etc.) create them on
            # their own for the injection-fake-device if the release event
            # won't appear, no need to forward or map them.
            return

        await self.send_to_listeners(event)

        if not await self.send_to_handlers(event):
            # no handler took care of it, forward it
            self.forward(event)

    async def run(self):
        """Start doing things.

        Can be stopped by stopping the asyncio loop. This loop
        reads events from a single device only.
        """
        logger.debug(
            "Starting to listen for events from %s, fd %s",
            self._source.path,
            self._source.fd,
        )

        async for event in self._source.async_read_loop():
<<<<<<< HEAD
            if event.type == evdev.ecodes.EV_KEY and event.value == 2:
                # button-hold event. Environments (gnome, etc.) create them on
                # their own for the injection-fake-device if the release event
                # won't appear, no need to forward or map them.
                continue

            for listener in self.context.listeners.copy():
                # use a copy, since the listeners might remove themselves form the set

                # fire and forget, run them in parallel and don't wait for them, since
                # a listener might be blocking forever while waiting for more events.
                asyncio.ensure_future(listener(event))

                # Running macros have priority, give them a head-start for processing the
                # event.  If if_single injects a modifier, this modifier should be active
                # before the next handler injects an "a" or something, so that it is
                # possible to capitalize it via if_single.
                # 1. Event from keyboard arrives (e.g. an "a")
                # 2. the listener for if_single is called
                # 3. if_single decides runs then (e.g. injects shift_L)
                # 4. The original event is forwarded (or whatever it is supposed to do)
                # 5. Capitalized "A" is injected.
                # So make sure to call the listeners before notifying the handlers.
                await asyncio.sleep(0)

            tasks = []
            results = []
            if (event.type, event.code) in self.context.callbacks.keys():
                for callback in self.context.callbacks[(event.type, event.code)]:
                    # copy so that the handler doesn't screw this up for
                    # all other future handlers
                    coroutine = callback(
                        copy_event(event),
                        source=self._source,
                        forward=self._forward_to,
                    )
                    tasks.append(coroutine)
                results = await asyncio.gather(*tasks)

            if True in results:
                continue

            # forward the rest
            if event.type == evdev.ecodes.EV_KEY:
                logger.debug_key((event.type, event.code, event.value), "forwarding")
            self._forward_to.write(event.type, event.code, event.value)
            # this already includes SYN events, so need to syn here again
=======
            await self.handle(event)
>>>>>>> 03d2ca2e

        # This happens all the time in tests because the async_read_loop stops when
        # there is nothing to read anymore. Otherwise tests would block.
        logger.error('The async_read_loop for "%s" stopped early', self._source.path)<|MERGE_RESOLUTION|>--- conflicted
+++ resolved
@@ -117,8 +117,7 @@
             # 4. The original event is forwarded (or whatever it is supposed to do)
             # 5. Capitalized "A" is injected.
             # So make sure to call the listeners before notifying the handlers.
-            for _ in range(5):
-                await asyncio.sleep(0)
+            await asyncio.sleep(0)
 
     def forward(self, event):
         """Forward an event, which injects it unmodified."""
@@ -153,57 +152,7 @@
         )
 
         async for event in self._source.async_read_loop():
-<<<<<<< HEAD
-            if event.type == evdev.ecodes.EV_KEY and event.value == 2:
-                # button-hold event. Environments (gnome, etc.) create them on
-                # their own for the injection-fake-device if the release event
-                # won't appear, no need to forward or map them.
-                continue
-
-            for listener in self.context.listeners.copy():
-                # use a copy, since the listeners might remove themselves form the set
-
-                # fire and forget, run them in parallel and don't wait for them, since
-                # a listener might be blocking forever while waiting for more events.
-                asyncio.ensure_future(listener(event))
-
-                # Running macros have priority, give them a head-start for processing the
-                # event.  If if_single injects a modifier, this modifier should be active
-                # before the next handler injects an "a" or something, so that it is
-                # possible to capitalize it via if_single.
-                # 1. Event from keyboard arrives (e.g. an "a")
-                # 2. the listener for if_single is called
-                # 3. if_single decides runs then (e.g. injects shift_L)
-                # 4. The original event is forwarded (or whatever it is supposed to do)
-                # 5. Capitalized "A" is injected.
-                # So make sure to call the listeners before notifying the handlers.
-                await asyncio.sleep(0)
-
-            tasks = []
-            results = []
-            if (event.type, event.code) in self.context.callbacks.keys():
-                for callback in self.context.callbacks[(event.type, event.code)]:
-                    # copy so that the handler doesn't screw this up for
-                    # all other future handlers
-                    coroutine = callback(
-                        copy_event(event),
-                        source=self._source,
-                        forward=self._forward_to,
-                    )
-                    tasks.append(coroutine)
-                results = await asyncio.gather(*tasks)
-
-            if True in results:
-                continue
-
-            # forward the rest
-            if event.type == evdev.ecodes.EV_KEY:
-                logger.debug_key((event.type, event.code, event.value), "forwarding")
-            self._forward_to.write(event.type, event.code, event.value)
-            # this already includes SYN events, so need to syn here again
-=======
             await self.handle(event)
->>>>>>> 03d2ca2e
 
         # This happens all the time in tests because the async_read_loop stops when
         # there is nothing to read anymore. Otherwise tests would block.
