#!/usr/bin/python3
# -*- coding: utf-8 -*-
# input-remapper - GUI for device specific keyboard mappings
# Copyright (C) 2022 sezanzeb <proxima@sezanzeb.de>
#
# This file is part of input-remapper.
#
# input-remapper is free software: you can redistribute it and/or modify
# it under the terms of the GNU General Public License as published by
# the Free Software Foundation, either version 3 of the License, or
# (at your option) any later version.
#
# input-remapper is distributed in the hope that it will be useful,
# but WITHOUT ANY WARRANTY; without even the implied warranty of
# MERCHANTABILITY or FITNESS FOR A PARTICULAR PURPOSE.  See the
# GNU General Public License for more details.
#
# You should have received a copy of the GNU General Public License
# along with input-remapper.  If not, see <https://www.gnu.org/licenses/>.


"""Stores injection-process wide information."""
from typing import Awaitable, List, Dict, Tuple, Protocol, Set
<<<<<<< HEAD

import evdev

from inputremapper.input_event import InputEvent
from inputremapper.injection.mapping_handlers.mapping_parser import parse_mapping
from inputremapper.injection.mapping_handlers.mapping_handler import (
    MappingHandler,
    EventListener,
)
from inputremapper.configs.global_config import NONE, MOUSE, WHEEL, BUTTONS


class NotifyCallback(Protocol):
    """type signature of MappingHandler.notify

    return True if the event was actually taken care of
    """

    def __call__(
        self,
        event: evdev.InputEvent,
        source: evdev.InputDevice = None,
        forward: evdev.UInput = None,
        supress: bool = False,
    ) -> Awaitable[bool]:
        ...
=======

from inputremapper.logger import logger
from inputremapper.injection.macros.parse import parse, is_this_a_macro
from inputremapper.configs.system_mapping import system_mapping
from inputremapper.event_combination import EventCombination
from inputremapper.configs.global_config import NONE, MOUSE, WHEEL, BUTTONS
>>>>>>> b3e1e4ca


class Context:
    """Stores injection-process wide information.

    In some ways this is a wrapper for the preset that derives some
    information that is specifically important to the injection.

    The information in the context does not change during the injection.

    One Context exists for each injection process, which is shared
    with all coroutines and used objects.

    Benefits of the context:
    - less redundant passing around of parameters
    - easier to add new process wide information without having to adjust
      all function calls in unittests
    - makes the injection class shorter and more specific to a certain task,
      which is actually spinning up the injection.

    Members
    -------
    preset : Preset
        The preset that is the source of key_to_code and macros,
        only used to query config values.
<<<<<<< HEAD
    key_map : dict
        on the input pressed down keys
=======
    key_to_code : dict
        Preset of ((type, code, value),) to linux-keycode
        or multiple of those like ((...), (...), ...) for combinations.
        Combinations need to be present in every possible valid ordering.
        e.g. shift + alt + a and alt + shift + a.
        This is needed to query keycodes more efficiently without having
        to search preset each time.
    macros : dict
        Preset of ((type, code, value),) to Macro objects.
        Combinations work similar as in key_to_code
>>>>>>> b3e1e4ca
    """

    def __init__(self, preset):
        self.preset = preset
<<<<<<< HEAD
=======

        # avoid searching through the mapping at runtime,
        # might be a bit expensive
        self.key_to_code = self._map_keys_to_codes()
        self.macros = self._parse_macros()
>>>>>>> b3e1e4ca

        self.left_purpose = None
        self.right_purpose = None
        self.update_purposes()

        # new stuff ##################################################################
        # get notified of each event, before any callback
        self.listeners: Set[EventListener] = set()
        self.callbacks: Dict[Tuple[int, int], List[NotifyCallback]] = {}
        self._handlers: Dict[InputEvent, List[MappingHandler]] = parse_mapping(
            preset, self
        )

        self.create_callbacks()

    def update_purposes(self):
        """Read joystick purposes from the configuration.

        For efficiency, so that the config doesn't have to be read during
        runtime repeatedly.
        """
        self.left_purpose = self.preset.get("gamepad.joystick.left_purpose")
        self.right_purpose = self.preset.get("gamepad.joystick.right_purpose")

<<<<<<< HEAD
    def create_callbacks(self) -> None:
        """add the notify method from all _handlers to self.callbacks"""
        for event, handler_list in self._handlers.items():
            if event.type_and_code not in self.callbacks.keys():
                self.callbacks[event.type_and_code] = []
            for handler in handler_list:
                self.callbacks[event.type_and_code].append(handler.notify)
=======
    def _parse_macros(self):
        """To quickly get the target macro during operation."""
        logger.debug("Parsing macros")
        macros = {}
        for combination, output in self.preset:
            if is_this_a_macro(output[0]):
                macro = parse(output[0], self)
                if macro is None:
                    continue

                for permutation in combination.get_permutations():
                    macros[permutation] = (macro, output[1])

        if len(macros) == 0:
            logger.debug("No macros configured")

        return macros

    def _map_keys_to_codes(self):
        """To quickly get target keycodes during operation.

        Returns a mapping of one or more 3-tuples to 2-tuples of (int, target_uinput).
        Examples:
            ((1, 2, 1),): (3, "keyboard")
            ((1, 5, 1), (1, 4, 1)): (4, "gamepad")
        """
        key_to_code = {}
        for combination, output in self.preset:
            if is_this_a_macro(output[0]):
                continue

            target_code = system_mapping.get(output[0])
            if target_code is None:
                logger.error('Don\'t know what "%s" is', output[0])
                continue

            for permutation in combination.get_permutations():
                if permutation[-1].value not in [-1, 1]:
                    logger.error(
                        "Expected values to be -1 or 1 at this point: %s",
                        permutation,
                    )
                key_to_code[permutation] = (target_code, output[1])

        return key_to_code

    def is_mapped(self, combination):
        """Check if this combination is used for macros or mappings.

        Parameters
        ----------
        combination : tuple of tuple of int
            One or more 3-tuples of type, code, action,
            for example ((EV_KEY, KEY_A, 1), (EV_ABS, ABS_X, -1))
            or ((EV_KEY, KEY_B, 1),)
        """
        return combination in self.macros or combination in self.key_to_code
>>>>>>> b3e1e4ca

    def maps_joystick(self):
        """If at least one of the joysticks will serve a special purpose."""
        return (self.left_purpose, self.right_purpose) != (NONE, NONE)<|MERGE_RESOLUTION|>--- conflicted
+++ resolved
@@ -21,7 +21,6 @@
 
 """Stores injection-process wide information."""
 from typing import Awaitable, List, Dict, Tuple, Protocol, Set
-<<<<<<< HEAD
 
 import evdev
 
@@ -48,14 +47,6 @@
         supress: bool = False,
     ) -> Awaitable[bool]:
         ...
-=======
-
-from inputremapper.logger import logger
-from inputremapper.injection.macros.parse import parse, is_this_a_macro
-from inputremapper.configs.system_mapping import system_mapping
-from inputremapper.event_combination import EventCombination
-from inputremapper.configs.global_config import NONE, MOUSE, WHEEL, BUTTONS
->>>>>>> b3e1e4ca
 
 
 class Context:
@@ -81,33 +72,10 @@
     preset : Preset
         The preset that is the source of key_to_code and macros,
         only used to query config values.
-<<<<<<< HEAD
-    key_map : dict
-        on the input pressed down keys
-=======
-    key_to_code : dict
-        Preset of ((type, code, value),) to linux-keycode
-        or multiple of those like ((...), (...), ...) for combinations.
-        Combinations need to be present in every possible valid ordering.
-        e.g. shift + alt + a and alt + shift + a.
-        This is needed to query keycodes more efficiently without having
-        to search preset each time.
-    macros : dict
-        Preset of ((type, code, value),) to Macro objects.
-        Combinations work similar as in key_to_code
->>>>>>> b3e1e4ca
     """
 
     def __init__(self, preset):
         self.preset = preset
-<<<<<<< HEAD
-=======
-
-        # avoid searching through the mapping at runtime,
-        # might be a bit expensive
-        self.key_to_code = self._map_keys_to_codes()
-        self.macros = self._parse_macros()
->>>>>>> b3e1e4ca
 
         self.left_purpose = None
         self.right_purpose = None
@@ -132,7 +100,6 @@
         self.left_purpose = self.preset.get("gamepad.joystick.left_purpose")
         self.right_purpose = self.preset.get("gamepad.joystick.right_purpose")
 
-<<<<<<< HEAD
     def create_callbacks(self) -> None:
         """add the notify method from all _handlers to self.callbacks"""
         for event, handler_list in self._handlers.items():
@@ -140,65 +107,6 @@
                 self.callbacks[event.type_and_code] = []
             for handler in handler_list:
                 self.callbacks[event.type_and_code].append(handler.notify)
-=======
-    def _parse_macros(self):
-        """To quickly get the target macro during operation."""
-        logger.debug("Parsing macros")
-        macros = {}
-        for combination, output in self.preset:
-            if is_this_a_macro(output[0]):
-                macro = parse(output[0], self)
-                if macro is None:
-                    continue
-
-                for permutation in combination.get_permutations():
-                    macros[permutation] = (macro, output[1])
-
-        if len(macros) == 0:
-            logger.debug("No macros configured")
-
-        return macros
-
-    def _map_keys_to_codes(self):
-        """To quickly get target keycodes during operation.
-
-        Returns a mapping of one or more 3-tuples to 2-tuples of (int, target_uinput).
-        Examples:
-            ((1, 2, 1),): (3, "keyboard")
-            ((1, 5, 1), (1, 4, 1)): (4, "gamepad")
-        """
-        key_to_code = {}
-        for combination, output in self.preset:
-            if is_this_a_macro(output[0]):
-                continue
-
-            target_code = system_mapping.get(output[0])
-            if target_code is None:
-                logger.error('Don\'t know what "%s" is', output[0])
-                continue
-
-            for permutation in combination.get_permutations():
-                if permutation[-1].value not in [-1, 1]:
-                    logger.error(
-                        "Expected values to be -1 or 1 at this point: %s",
-                        permutation,
-                    )
-                key_to_code[permutation] = (target_code, output[1])
-
-        return key_to_code
-
-    def is_mapped(self, combination):
-        """Check if this combination is used for macros or mappings.
-
-        Parameters
-        ----------
-        combination : tuple of tuple of int
-            One or more 3-tuples of type, code, action,
-            for example ((EV_KEY, KEY_A, 1), (EV_ABS, ABS_X, -1))
-            or ((EV_KEY, KEY_B, 1),)
-        """
-        return combination in self.macros or combination in self.key_to_code
->>>>>>> b3e1e4ca
 
     def maps_joystick(self):
         """If at least one of the joysticks will serve a special purpose."""
