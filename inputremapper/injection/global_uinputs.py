--- conflicted
+++ resolved
@@ -126,22 +126,6 @@
         self.devices = {}
         self.prepare_all()
 
-<<<<<<< HEAD
-    def ensure_uinput_factory_set(self):
-        if self._uinput_factory is not None:
-            return
-
-        # TODO this should be solved via DI
-        # overwrite global_uinputs.is_service in tests to control this
-        if self.is_service:
-            logger.debug("Creating regular UInputs")
-            self._uinput_factory = UInput
-        else:
-            logger.debug("Creating FrontendUInputs")
-            self._uinput_factory = FrontendUInput
-
-=======
->>>>>>> 9f4ec794
     def prepare_all(self):
         """Generate UInputs."""
         for name, events in DEFAULT_UINPUTS.items():
@@ -202,12 +186,4 @@
             )
             return None
 
-<<<<<<< HEAD
-        return self.devices.get(name)
-
-
-# TODO DI
-global_uinputs = GlobalUInputs()
-=======
-        return self.devices.get(name)
->>>>>>> 9f4ec794
+        return self.devices.get(name)