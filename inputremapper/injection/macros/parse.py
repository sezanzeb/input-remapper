--- conflicted
+++ resolved
@@ -414,41 +414,13 @@
         "repeat(2, key(a).key(KEY_A)).key(b)"
         "wait(1000).modify(Shift_L, repeat(2, k(a))).wait(10, 20).key(b)"
     context : Context, or None for use in Frontend
-    """
-<<<<<<< HEAD
+    return_errors : bool
+        If True, returns errors as a string or None if parsing worked.
+        If False, returns the parsed macro.
+    """
     logger.debug("parsing macro %s", macro)
+    macro = clean(macro)
     macro = handle_plus_syntax(macro)
-    macro = clean(macro)
-
-    return _parse_recurse(macro, context, mapping)
-=======
-    macro = clean(macro)
-
-    try:
-        macro = handle_plus_syntax(macro)
-    except Exception as error:
-        logger.error('Failed to parse macro "%s": %s', macro, error.__repr__())
-        # print the traceback in case this is a bug of input-remapper
-        logger.debug("".join(traceback.format_tb(error.__traceback__)).strip())
-        return f"{error.__class__.__name__}: {str(error)}" if return_errors else None
-
-    if return_errors:
-        logger.debug("checking the syntax of %s", macro)
-    else:
-        logger.debug("preparing macro %s for later execution", macro)
-
-    try:
-        macro_object = _parse_recurse(macro, context)
-
-        if not isinstance(macro_object, Macro):
-            # someone put a single parameter like a string into this function, and
-            # it was most likely returned without modification. Not a macro
-            raise ValueError("The provided code was not a macro")
-
-        return macro_object if not return_errors else None
-    except Exception as error:
-        logger.error('Failed to parse macro "%s": %s', macro, error.__repr__())
-        # print the traceback in case this is a bug of input-remapper
-        logger.debug("".join(traceback.format_tb(error.__traceback__)).strip())
-        return f"{error.__class__.__name__}: {str(error)}" if return_errors else None
->>>>>>> 6afa92b8
+
+
+    return _parse_recurse(macro, context, mapping)