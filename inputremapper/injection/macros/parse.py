--- conflicted
+++ resolved
@@ -41,10 +41,7 @@
 from inputremapper.injection.macros.tasks.key import KeyTask
 from inputremapper.injection.macros.tasks.key_down import KeyDownTask
 from inputremapper.injection.macros.tasks.key_up import KeyUpTask
-<<<<<<< HEAD
 from inputremapper.injection.macros.tasks.mod_tap import ModTapTask
-=======
->>>>>>> 291b982e
 from inputremapper.injection.macros.tasks.modify import ModifyTask
 from inputremapper.injection.macros.tasks.mouse import MouseTask
 from inputremapper.injection.macros.tasks.repeat import RepeatTask
@@ -78,10 +75,7 @@
         "if_tap": IfTapTask,
         "if_single": IfSingleTask,
         "add": AddTask,
-<<<<<<< HEAD
         "mod_tap": ModTapTask,
-=======
->>>>>>> 291b982e
         # Those are only kept for backwards compatibility with old macros. The space for
         # writing macro was very constrained in the past, so shorthands were introduced:
         "m": ModifyTask,
@@ -101,7 +95,6 @@
         """Figure out if this is a macro."""
         if not isinstance(output, str):
             return False
-
         if "+" in output.strip():
             # for example "a + b"
             return True
