#!/usr/bin/python3
# -*- coding: utf-8 -*-
# input-remapper - GUI for device specific keyboard mappings
# Copyright (C) 2022 sezanzeb <proxima@sezanzeb.de>
#
# This file is part of input-remapper.
#
# input-remapper is free software: you can redistribute it and/or modify
# it under the terms of the GNU General Public License as published by
# the Free Software Foundation, either version 3 of the License, or
# (at your option) any later version.
#
# input-remapper is distributed in the hope that it will be useful,
# but WITHOUT ANY WARRANTY; without even the implied warranty of
# MERCHANTABILITY or FITNESS FOR A PARTICULAR PURPOSE.  See the
# GNU General Public License for more details.
#
# You should have received a copy of the GNU General Public License
# along with input-remapper.  If not, see <https://www.gnu.org/licenses/>.


"""Executes more complex patterns of keystrokes.

To keep it short on the UI, basic functions are one letter long.

The outermost macro (in the examples below the one created by 'r',
'r' and 'w') will be started, which triggers a chain reaction to execute
all of the configured stuff.

Examples
--------
r(3, k(a).w(10)): a <10ms> a <10ms> a
r(2, k(a).k(KEY_A)).k(b): a - a - b
w(1000).m(Shift_L, r(2, k(a))).w(10).k(b): <1s> A A <10ms> b
"""


import asyncio
<<<<<<< HEAD
import copy
import math
=======
>>>>>>> a9ab691d
import re
from typing import Optional, List, Callable, Awaitable, Tuple

import evdev
from evdev.ecodes import (
    ecodes,
    EV_KEY,
    EV_REL,
    REL_X,
    REL_Y,
    REL_WHEEL_HI_RES,
    REL_HWHEEL_HI_RES,
    REL_WHEEL,
    REL_HWHEEL,
)
from inputremapper.logger import logger
from inputremapper.configs.system_mapping import system_mapping
from inputremapper.ipc.shared_dict import SharedDict
from inputremapper.exceptions import MacroParsingError

Handler = Callable[[Tuple[int, int, int]], None]
MacroTask = Callable[[Handler], Awaitable]

macro_variables = SharedDict()


class Variable:
    """Can be used as function parameter in the various add_... functions.

    Parsed from strings like `$foo` in `repeat($foo, k(KEY_A))`

    Its value is unknown during construction and needs to be set using the `set` macro
    during runtime.
    """

    def __init__(self, name):
        self.name = name

    def resolve(self):
        """Get the variables value from memory."""
        return macro_variables.get(self.name)

    def __repr__(self):
        return f'<Variable "{self.name}">'


def _type_check(value, allowed_types, display_name=None, position=None):
    """Validate a parameter used in a macro.

    If the value is a Variable, it will be returned and should be resolved
    during runtime with _resolve.
    """
    if isinstance(value, Variable):
        # it is a variable and will be read at runtime
        return value

    for allowed_type in allowed_types:
        if allowed_type is None:
            if value is None:
                return value

            continue

        # try to parse "1" as 1 if possible
        if allowed_type != Macro:
            # the macro constructor with a single argument always succeeds,
            # but will definitely not result in the correct macro
            try:
                return allowed_type(value)
            except (TypeError, ValueError):
                pass

        if isinstance(value, allowed_type):
            return value

    if display_name is not None and position is not None:
        raise MacroParsingError(
            msg=f"Expected parameter {position} for {display_name} to be "
            f"one of {allowed_types}, but got {value}"
        )

    raise MacroParsingError(
        msg=f"Expected parameter to be one of {allowed_types}, but got {value}"
    )


def _type_check_symbol(keyname):
    """Same as _type_check, but checks if the key-name is valid."""
    if isinstance(keyname, Variable):
        # it is a variable and will be read at runtime
        return keyname

    symbol = str(keyname)
    code = system_mapping.get(symbol)

    if code is None:
        raise MacroParsingError(msg=f'Unknown key "{symbol}"')

    return code


def _type_check_variablename(name):
    """Check if this is a legit variable name.

    Because they could clash with language features. If the macro is able to be
    parsed at all due to a problematic choice of a variable name.

    Allowed examples: "foo", "Foo1234_", "_foo_1234"
    Not allowed: "1_foo", "foo=blub", "$foo", "foo,1234", "foo()"
    """
    if not isinstance(name, str) or not re.match(r"^[A-Za-z_][A-Za-z_0-9]*$", name):
        raise MacroParsingError(msg=f'"{name}" is not a legit variable name')


def _resolve(argument, allowed_types=None):
    """If the argument is a variable, figure out its value and cast it.

    Variables are prefixed with `$` in the syntax.

    Use this just-in-time when you need the actual value of the variable
    during runtime.
    """
    if isinstance(argument, Variable):
        value = argument.resolve()
        logger.debug('"%s" is "%s"', argument, value)
        if allowed_types:
            return _type_check(value, allowed_types)
        else:
            return value

    return argument


class Macro:
    """Supports chaining and preparing actions.

    Calling functions like keycode on Macro doesn't inject any events yet,
    it means that once .run is used it will be executed along with all other
    queued tasks.

    Those functions need to construct an asyncio coroutine and append it to
    self.tasks. This makes parameter checking during compile time possible, as long
    as they are not variables that are resolved durig runtime. Coroutines receive a
    handler as argument, which is a function that can be used to inject input events
    into the system.

    1. A few parameters of any time are thrown into a macro function like `repeat`
    2. `Macro.repeat` will verify the parameter types if possible using `_type_check`
       (it can't for $variables). This helps debugging macros before the injection
       starts, but is not mandatory to make things work.
    3. `Macro.repeat`
       - adds a task to self.tasks. This task resolves any variables with `_resolve`
         and does what the macro is supposed to do once `macro.run` is called.
       - also adds the child macro to self.child_macros.
       - adds the used keys to the capabilities
    4. `Macro.run` will run all tasks in self.tasks
    """

    def __init__(self, code: str, context=None, mapping=None):
        """Create a macro instance that can be populated with tasks.

        Parameters
        ----------
        code : string or None
            The original parsed code, for logging purposes.
        context : Context, or None for use in frontend
        """
        self.code = code
        self.context = context
        self.mapping = mapping

        # List of coroutines that will be called sequentially.
        # This is the compiled code
        self.tasks: List[MacroTask] = []

        # can be used to wait for the release of the event
        self._trigger_release_event = asyncio.Event()
        self._trigger_press_event = asyncio.Event()
        # released by default
        self._trigger_release_event.set()
        self._trigger_press_event.clear()

        self.running = False

        self.child_macros: List[Macro] = []
        self.keystroke_sleep_ms = None

    def is_holding(self):
        """Check if the macro is waiting for a key to be released."""
        return not self._trigger_release_event.is_set()

    def get_capabilities(self):
        """Get the merged capabilities of the macro and its children."""
        capabilities = copy.deepcopy(self.capabilities)

        for macro in self.child_macros:
            macro_capabilities = macro.get_capabilities()
            for ev_type in macro_capabilities:
                if ev_type not in capabilities:
                    capabilities[ev_type] = set()

                capabilities[ev_type].update(macro_capabilities[ev_type])

        return capabilities

    async def run(self, handler):
        """Run the macro.

        Parameters
        ----------
        handler : function
            Will receive int type, code and value for an event to write
        """
        if not callable(handler):
            raise ValueError("handler is not callable")

        if self.running:
            logger.error('Tried to run already running macro "%s"', self.code)
            return

        self.keystroke_sleep_ms = self.mapping.macro_key_sleep_ms

        self.running = True

        try:
            for task in self.tasks:
                coroutine = task(handler)
                if asyncio.iscoroutine(coroutine):
                    await coroutine
        except Exception as e:
            raise
        finally:
            # done
            self.running = False

    def press_trigger(self):
        """The user pressed the trigger key down."""
        if self.is_holding():
            logger.error("Already holding")
            return

        self._trigger_release_event.clear()
        self._trigger_press_event.set()

        for macro in self.child_macros:
            macro.press_trigger()

    def release_trigger(self):
        """The user released the trigger key."""
        self._trigger_release_event.set()
        self._trigger_press_event.clear()

        for macro in self.child_macros:
            macro.release_trigger()

    async def _keycode_pause(self, _=None):
        """To add a pause between keystrokes.

        This was needed at some point because it appeared that injecting keys too
        fast will prevent them from working. It probably depends on the environment.
        """
        await asyncio.sleep(self.keystroke_sleep_ms / 1000)

    def __repr__(self):
        return f'<Macro "{self.code}">'

    """Functions that prepare the macro"""

    def add_key(self, symbol):
        """Write the symbol."""
        # This is done to figure out if the macro is broken at compile time, because
        # if KEY_A was unknown we can show this in the gui before the injection starts.
        _type_check_symbol(symbol)

        async def task(handler):
            # if the code is $foo, figure out the correct code now.
            resolved_symbol = _resolve(symbol, [str])
            code = _type_check_symbol(resolved_symbol)

            resolved_code = _resolve(code, [int])
            handler(EV_KEY, resolved_code, 1)
            await self._keycode_pause()
            handler(EV_KEY, resolved_code, 0)
            await self._keycode_pause()

        self.tasks.append(task)

    def add_key_down(self, symbol):
        """Press the symbol."""
        _type_check_symbol(symbol)

        async def task(handler):
            resolved_symbol = _resolve(symbol, [str])
            code = _type_check_symbol(resolved_symbol)

            resolved_code = _resolve(code, [int])
            handler(EV_KEY, resolved_code, 1)

        self.tasks.append(task)

    def add_key_up(self, symbol):
        """Release the symbol."""
        _type_check_symbol(symbol)

        async def task(handler):
            resolved_symbol = _resolve(symbol, [str])
            code = _type_check_symbol(resolved_symbol)

            resolved_code = _resolve(code, [int])
            handler(EV_KEY, resolved_code, 0)

        self.tasks.append(task)

    def add_hold(self, macro=None):
        """Loops the execution until key release."""
        _type_check(macro, [Macro, str, None], "hold", 1)

        if macro is None:
            self.tasks.append(lambda _: self._trigger_release_event.wait())
            return

        if not isinstance(macro, Macro):
            # if macro is a key name, hold down the key while the
            # keyboard key is physically held down
            symbol = macro
            _type_check_symbol(symbol)

            async def task(handler):
                resolved_symbol = _resolve(symbol, [str])
                code = _type_check_symbol(resolved_symbol)

                resolved_code = _resolve(code, [int])
                handler(EV_KEY, resolved_code, 1)
                await self._trigger_release_event.wait()
                handler(EV_KEY, resolved_code, 0)

            self.tasks.append(task)

        if isinstance(macro, Macro):
            # repeat the macro forever while the key is held down
            async def task(handler):
                while self.is_holding():
                    # run the child macro completely to avoid
                    # not-releasing any key
                    await macro.run(handler)

            self.tasks.append(task)
            self.child_macros.append(macro)

    def add_modify(self, modifier, macro):
        """Do stuff while a modifier is activated.

        Parameters
        ----------
        modifier : str
        macro : Macro
        """
        _type_check(macro, [Macro], "modify", 2)
        _type_check_symbol(modifier)

        self.child_macros.append(macro)

        async def task(handler):
            # TODO test var
            resolved_modifier = _resolve(modifier, [str])
            code = _type_check_symbol(resolved_modifier)

            handler(EV_KEY, code, 1)
            await self._keycode_pause()
            await macro.run(handler)
            handler(EV_KEY, code, 0)
            await self._keycode_pause()

        self.tasks.append(task)

    def add_hold_keys(self, *symbols):
        """Hold down multiple keys, equivalent to `a + b + c + ...`."""
        for symbol in symbols:
            _type_check_symbol(symbol)

        async def task(handler):
            resolved_symbols = [_resolve(symbol, [str]) for symbol in symbols]
            codes = [_type_check_symbol(symbol) for symbol in resolved_symbols]

            for code in codes:
                handler(EV_KEY, code, 1)
                await self._keycode_pause()

            await self._trigger_release_event.wait()

            for code in codes[::-1]:
                handler(EV_KEY, code, 0)
                await self._keycode_pause()

        self.tasks.append(task)

    def add_repeat(self, repeats, macro):
        """Repeat actions.

        Parameters
        ----------
        repeats : int or Macro
        macro : Macro
        """
        repeats = _type_check(repeats, [int], "repeat", 1)
        _type_check(macro, [Macro], "repeat", 2)

        async def task(handler):
            for _ in range(_resolve(repeats, [int])):
                await macro.run(handler)

        self.tasks.append(task)
        self.child_macros.append(macro)

    def add_event(self, type_, code, value):
        """Write any event.

        Parameters
        ----------
        type_: str or int
            examples: 2, 'EV_KEY'
        code : str or int
            examples: 52, 'KEY_A'
        value : int
        """
        type_ = _type_check(type_, [int, str], "event", 1)
        code = _type_check(code, [int, str], "event", 2)
        value = _type_check(value, [int, str], "event", 3)

        if isinstance(type_, str):
            type_ = ecodes[type_.upper()]
        if isinstance(code, str):
            code = ecodes[code.upper()]

        self.tasks.append(lambda handler: handler(type_, code, value))
        self.tasks.append(self._keycode_pause)

    def add_mouse(self, direction, speed):
        """Move the mouse cursor."""
        _type_check(direction, [str], "mouse", 1)
        speed = _type_check(speed, [int], "mouse", 2)

        code, value = {
            "up": (REL_Y, -1),
            "down": (REL_Y, 1),
            "left": (REL_X, -1),
            "right": (REL_X, 1),
        }[direction.lower()]

        # how long to pause in ms between the injection of mouse events
        injection_throttle = 10

        async def task(handler):
            resolved_speed = value * _resolve(speed, [int])
            while self.is_holding():
                handler(EV_REL, code, resolved_speed)
                await asyncio.sleep(injection_throttle / 1000)

        self.tasks.append(task)

    def add_wheel(self, direction, speed):
        """Move the scroll wheel."""
        _type_check(direction, [str], "wheel", 1)
        speed = _type_check(speed, [int], "wheel", 2)

        code, value = {
            "up": ([REL_WHEEL, REL_WHEEL_HI_RES], [1 / 120, 1]),
            "down": ([REL_WHEEL, REL_WHEEL_HI_RES], [-1 / 120, -1]),
            "left": ([REL_HWHEEL, REL_HWHEEL_HI_RES], [1 / 120, 1]),
            "right": ([REL_HWHEEL, REL_HWHEEL_HI_RES], [-1 / 120, -1]),
        }[direction.lower()]

        async def task(handler):
            resolved_speed = _resolve(speed, [int])
            remainder = [0.0, 0.0]
            while self.is_holding():
                for i in range(0, 2):
                    float_value = value[i] * resolved_speed + remainder[i]
                    remainder[i] = math.fmod(float_value, 1)
                    if abs(float_value) >= 1:
                        handler(EV_REL, code[i], int(float_value))
                await asyncio.sleep(1 / self.mapping.rate)

        self.tasks.append(task)

    def add_wait(self, time):
        """Wait time in milliseconds."""
        time = _type_check(time, [int, float], "wait", 1)

        async def task(_):
            await asyncio.sleep(_resolve(time, [int, float]) / 1000)

        self.tasks.append(task)

    def add_set(self, variable, value):
        """Set a variable to a certain value."""
        _type_check_variablename(variable)

        async def task(_):
            # can also copy with set(a, $b)
            resolved_value = _resolve(value)
            logger.debug('"%s" set to "%s"', variable, resolved_value)
            macro_variables[variable] = value

        self.tasks.append(task)

    def add_ifeq(self, variable, value, then=None, else_=None):
        """Old version of if_eq, kept for compatibility reasons.

        This can't support a comparison like ifeq("foo", $blub) with blub containing
        "foo" without breaking old functionality, because "foo" is treated as a
        variable name.
        """
        _type_check(then, [Macro, None], "ifeq", 3)
        _type_check(else_, [Macro, None], "ifeq", 4)

        async def task(handler):
            set_value = macro_variables.get(variable)
            logger.debug('"%s" is "%s"', variable, set_value)
            if set_value == value:
                if then is not None:
                    await then.run(handler)
            elif else_ is not None:
                await else_.run(handler)

        if isinstance(then, Macro):
            self.child_macros.append(then)
        if isinstance(else_, Macro):
            self.child_macros.append(else_)

        self.tasks.append(task)

    def add_if_eq(self, value_1, value_2, then=None, else_=None):
        """Compare two values."""
        _type_check(then, [Macro, None], "if_eq", 3)
        _type_check(else_, [Macro, None], "if_eq", 4)

        async def task(handler):
            resolved_value_1 = _resolve(value_1)
            resolved_value_2 = _resolve(value_2)
            if resolved_value_1 == resolved_value_2:
                if then is not None:
                    await then.run(handler)
            elif else_ is not None:
                await else_.run(handler)

        if isinstance(then, Macro):
            self.child_macros.append(then)
        if isinstance(else_, Macro):
            self.child_macros.append(else_)

        self.tasks.append(task)

    def add_if_tap(self, then=None, else_=None, timeout=300):
        """If a key was pressed quickly.

        macro key pressed -> if_tap starts -> key released -> then

        macro key pressed -> released (does other stuff in the meantime)
        -> if_tap starts -> pressed -> released -> then
        """
        _type_check(then, [Macro, None], "if_tap", 1)
        _type_check(else_, [Macro, None], "if_tap", 2)
        timeout = _type_check(timeout, [int, float], "if_tap", 3)

        if isinstance(then, Macro):
            self.child_macros.append(then)
        if isinstance(else_, Macro):
            self.child_macros.append(else_)

        async def wait():
            """Wait for a release, or if nothing pressed yet, a press and release."""
            if self.is_holding():
                await self._trigger_release_event.wait()
            else:
                await self._trigger_press_event.wait()
                await self._trigger_release_event.wait()

        async def task(handler):
            resolved_timeout = _resolve(timeout, [int, float]) / 1000
            try:
                await asyncio.wait_for(wait(), resolved_timeout)
                if then:
                    await then.run(handler)
            except asyncio.TimeoutError:
                if else_:
                    await else_.run(handler)

        self.tasks.append(task)

    def add_if_single(self, then, else_, timeout=None):
        """If a key was pressed without combining it."""
        _type_check(then, [Macro, None], "if_single", 1)
        _type_check(else_, [Macro, None], "if_single", 2)

        if isinstance(then, Macro):
            self.child_macros.append(then)
        if isinstance(else_, Macro):
            self.child_macros.append(else_)

        async def task(handler):
            listener_done = asyncio.Event()

            async def listener(event):
                if event.type != EV_KEY:
                    # ignore anything that is not a key
                    return

                if event.value == 1:
                    # another key was pressed, trigger else
                    listener_done.set()
                    return

            self.context.listeners.add(listener)

            resolved_timeout = _resolve(timeout, allowed_types=[int, float, None])
            await asyncio.wait(
                [listener_done.wait(), self._trigger_release_event.wait()],
                timeout=resolved_timeout / 1000 if resolved_timeout else None,
                return_when=asyncio.FIRST_COMPLETED,
            )

            self.context.listeners.remove(listener)

            if not listener_done.is_set() and self._trigger_release_event.is_set():
                await then.run(handler)  # was trigger release
            else:
                await else_.run(handler)

        self.tasks.append(task)<|MERGE_RESOLUTION|>--- conflicted
+++ resolved
@@ -36,11 +36,8 @@
 
 
 import asyncio
-<<<<<<< HEAD
 import copy
 import math
-=======
->>>>>>> a9ab691d
 import re
 from typing import Optional, List, Callable, Awaitable, Tuple
 
