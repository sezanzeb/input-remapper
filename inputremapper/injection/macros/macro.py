--- conflicted
+++ resolved
@@ -590,9 +590,9 @@
 
         self.tasks.append(task)
 
-<<<<<<< HEAD
     def add_if_single(self, then, _else, timeout=None):
         """If a key was pressed without combining it."""
+	# TODO: change to else_
         _type_check(then, [Macro, None], "if_single", 1)
         _type_check(_else, [Macro, None], "if_single", 2)
 
@@ -600,17 +600,6 @@
             self.child_macros.append(then)
         if isinstance(_else, Macro):
             self.child_macros.append(_else)
-=======
-    def add_if_single(self, then, else_, timeout=None):
-        """If a key was pressed without combining it."""
-        _type_check(then, [Macro, None], "if_single", 1)
-        _type_check(else_, [Macro, None], "if_single", 2)
-
-        if isinstance(then, Macro):
-            self.child_macros.append(then)
-        if isinstance(else_, Macro):
-            self.child_macros.append(else_)
->>>>>>> 55227e0b
 
         async def task(handler):
             listener_done = asyncio.Event()
@@ -636,14 +625,9 @@
 
             self.context.listeners.remove(listener)
 
-<<<<<<< HEAD
             if not listener_done.is_set() and self._trigger_release_event.is_set():
                 await then.run(handler)  # was trigger release
             else:
                 await _else.run(handler)
-=======
-            if else_:
-                await else_.run(handler)
->>>>>>> 55227e0b
 
         self.tasks.append(task)