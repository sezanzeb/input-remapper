--- conflicted
+++ resolved
@@ -20,14 +20,9 @@
 
 
 """Keeps injecting keycodes in the background based on the preset."""
-<<<<<<< HEAD
-
-=======
->>>>>>> b3e1e4ca
 
 import os
 import asyncio
-import os
 import time
 import multiprocessing
 
@@ -41,11 +36,7 @@
 from inputremapper.groups import classify, GAMEPAD, _Group
 from inputremapper.injection.context import Context
 from inputremapper.injection.numlock import set_numlock, is_numlock_on, ensure_numlock
-<<<<<<< HEAD
 from inputremapper.injection.event_reader import EventReader
-=======
-from inputremapper.injection.consumer_control import ConsumerControl
->>>>>>> b3e1e4ca
 from inputremapper.event_combination import EventCombination
 
 
@@ -102,11 +93,7 @@
     context: Optional[Context]
     _state: int
     _msg_pipe: multiprocessing.Pipe
-<<<<<<< HEAD
     _consumer_controls: List[EventReader]
-=======
-    _consumer_controls: List[ConsumerControl]
->>>>>>> b3e1e4ca
 
     regrab_timeout = 0.2
 
