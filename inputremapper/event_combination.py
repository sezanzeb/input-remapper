#!/usr/bin/python3
# -*- coding: utf-8 -*-
# input-remapper - GUI for device specific keyboard mappings
# Copyright (C) 2022 sezanzeb <proxima@sezanzeb.de>
#
# This file is part of input-remapper.
#
# input-remapper is free software: you can redistribute it and/or modify
# it under the terms of the GNU General Public License as published by
# the Free Software Foundation, either version 3 of the License, or
# (at your option) any later version.
#
# input-remapper is distributed in the hope that it will be useful,
# but WITHOUT ANY WARRANTY; without even the implied warranty of
# MERCHANTABILITY or FITNESS FOR A PARTICULAR PURPOSE.  See the
# GNU General Public License for more details.
#
# You should have received a copy of the GNU General Public License
# along with input-remapper.  If not, see <https://www.gnu.org/licenses/>.

from __future__ import annotations

import inspect
import itertools

from typing import Tuple, Iterable

import evdev
from evdev import ecodes

from inputremapper.logger import logger
from inputremapper.configs.system_mapping import system_mapping
from inputremapper.input_event import InputEvent
from inputremapper.exceptions import InputEventCreationError

# having shift in combinations modifies the configured output,
# ctrl might not work at all
DIFFICULT_COMBINATIONS = [
    ecodes.KEY_LEFTSHIFT,
    ecodes.KEY_RIGHTSHIFT,
    ecodes.KEY_LEFTCTRL,
    ecodes.KEY_RIGHTCTRL,
    ecodes.KEY_LEFTALT,
    ecodes.KEY_RIGHTALT,
]


class EventCombination(Tuple[InputEvent]):
    """one or multiple InputEvent objects for use as an unique identifier for mappings"""

    # tuple is immutable, therefore we need to override __new__()
    # https://jfine-python-classes.readthedocs.io/en/latest/subclass-tuple.html
    def __new__(cls, *init_args) -> EventCombination:
        pydantic_internal = False
        events = []
        if inspect.isgenerator(init_args[0]):  # for some reason isinstance() does not work
            # pydantic might call this with a generator which yields input events
            for event in init_args[0]:
                if isinstance(event, InputEvent):
                    events.append(event)
                    pydantic_internal = True
        if pydantic_internal:
            return super().__new__(cls, events)

        for init_arg in init_args:
<<<<<<< HEAD
            events.append(InputEvent.validate(init_arg))
=======
            event = None

            for constructor in InputEvent.__get_validators__():
                try:
                    event = constructor(init_arg)
                    break
                except InputEventCreationError:
                    pass

            if event:
                events.append(event)
            else:
                raise ValueError(f"failed to create InputEvent with {init_arg = }")
>>>>>>> 6afa92b8

        return super().__new__(cls, events)

    def __str__(self):
        #  only used in tests and logging
        return f"<EventCombination {', '.join([str(e.event_tuple) for e in self])}>"

    @classmethod
    def __get_validators__(cls):
        """used by pydantic to create EventCombination objects"""
        yield cls.validate

    @classmethod
    def validate(cls, init_arg) -> EventCombination:
        """try all the different methods, and raise an error if none succeed"""
        if isinstance(init_arg, EventCombination):
            return init_arg

        combi = None
        for constructor in [cls.from_string, cls.from_events]:
            try:
                combi = constructor(init_arg)
                break
            except ValueError:
                pass

        if combi:
            return combi
        raise ValueError(f"failed to create EventCombination with {init_arg = }")

    @classmethod
    def from_string(cls, init_string: str) -> EventCombination:
        """create a EventCombination form a string like '1,2,3+4,5,6'"""
        try:
            init_args = init_string.split("+")
            return cls(*init_args)
        except (ValueError, AttributeError):
            raise ValueError(f"failed to create EventCombination from {init_string = }")

    @classmethod
    def from_events(
            cls,
            init_events: Iterable[InputEvent | evdev.InputEvent]
    ) -> EventCombination:
        """create a EventCombination from an iterable of InputEvents"""
        try:
            return cls(*init_events)
        except ValueError:
            raise ValueError(f"failed to create EventCombination form {init_events = }")

    def contains_type_and_code(self, type, code) -> bool:
        """if a InputEvent contains the type and code"""
        for event in self:
            if event.type_and_code == (type, code):
                return True
        return False

    def is_problematic(self):
        """Is this combination going to work properly on all systems?"""
        if len(self) <= 1:
            return False

        for event in self:
            if event.type != ecodes.EV_KEY:
                continue

            if event.code in DIFFICULT_COMBINATIONS:
                return True

        return False

    def get_permutations(self):
        """Get a list of EventCombination objects representing all possible permutations.

        combining a + b + c should have the same result as b + a + c.
        Only the last combination remains the same in the returned result.
        """
        if len(self) <= 2:
            return [self]

        permutations = []
        for permutation in itertools.permutations(self[:-1]):
            permutations.append(EventCombination(*permutation, self[-1]))

        return permutations

    def json_str(self) -> str:
        return "+".join([event.json_str() for event in self])

    def beautify(self) -> str:
        """Get a human readable string representation."""
        result = []

        for event in self:

            if event.type not in ecodes.bytype:
                logger.error("Unknown type for %s", event)
                result.append(str(event.code))
                continue

            if event.code not in ecodes.bytype[event.type]:
                logger.error("Unknown combination code for %s", event)
                result.append(str(event.code))
                continue

            key_name = None

            # first try to find the name in xmodmap to not display wrong
            # names due to the keyboard layout
            if event.type == ecodes.EV_KEY:
                key_name = system_mapping.get_name(event.code)

            if key_name is None:
                # if no result, look in the linux combination constants. On a german
                # keyboard for example z and y are switched, which will therefore
                # cause the wrong letter to be displayed.
                key_name = ecodes.bytype[event.type][event.code]
                if isinstance(key_name, list):
                    key_name = key_name[0]

            if event.type != ecodes.EV_KEY:
                direction = {
                    # D-Pad
                    (ecodes.ABS_HAT0X, -1): "Left",
                    (ecodes.ABS_HAT0X, 1): "Right",
                    (ecodes.ABS_HAT0Y, -1): "Up",
                    (ecodes.ABS_HAT0Y, 1): "Down",
                    (ecodes.ABS_HAT1X, -1): "Left",
                    (ecodes.ABS_HAT1X, 1): "Right",
                    (ecodes.ABS_HAT1Y, -1): "Up",
                    (ecodes.ABS_HAT1Y, 1): "Down",
                    (ecodes.ABS_HAT2X, -1): "Left",
                    (ecodes.ABS_HAT2X, 1): "Right",
                    (ecodes.ABS_HAT2Y, -1): "Up",
                    (ecodes.ABS_HAT2Y, 1): "Down",
                    # joystick
                    (ecodes.ABS_X, 1): "Right",
                    (ecodes.ABS_X, -1): "Left",
                    (ecodes.ABS_Y, 1): "Down",
                    (ecodes.ABS_Y, -1): "Up",
                    (ecodes.ABS_RX, 1): "Right",
                    (ecodes.ABS_RX, -1): "Left",
                    (ecodes.ABS_RY, 1): "Down",
                    (ecodes.ABS_RY, -1): "Up",
                    # wheel
                    (ecodes.REL_WHEEL, -1): "Down",
                    (ecodes.REL_WHEEL, 1): "Up",
                    (ecodes.REL_HWHEEL, -1): "Left",
                    (ecodes.REL_HWHEEL, 1): "Right",
                }.get((event.code, event.value))
                if direction is not None:
                    key_name += f" {direction}"

            key_name = key_name.replace("ABS_Z", "Trigger Left")
            key_name = key_name.replace("ABS_RZ", "Trigger Right")

            key_name = key_name.replace("ABS_HAT0X", "DPad")
            key_name = key_name.replace("ABS_HAT0Y", "DPad")
            key_name = key_name.replace("ABS_HAT1X", "DPad 2")
            key_name = key_name.replace("ABS_HAT1Y", "DPad 2")
            key_name = key_name.replace("ABS_HAT2X", "DPad 3")
            key_name = key_name.replace("ABS_HAT2Y", "DPad 3")

            key_name = key_name.replace("ABS_X", "Joystick")
            key_name = key_name.replace("ABS_Y", "Joystick")
            key_name = key_name.replace("ABS_RX", "Joystick 2")
            key_name = key_name.replace("ABS_RY", "Joystick 2")

            key_name = key_name.replace("BTN_", "Button ")
            key_name = key_name.replace("KEY_", "")

            key_name = key_name.replace("REL_", "")
            key_name = key_name.replace("HWHEEL", "Wheel")
            key_name = key_name.replace("WHEEL", "Wheel")

            key_name = key_name.replace("_", " ")
            key_name = key_name.replace("  ", " ")

            result.append(key_name)

        return " + ".join(result)<|MERGE_RESOLUTION|>--- conflicted
+++ resolved
@@ -63,23 +63,7 @@
             return super().__new__(cls, events)
 
         for init_arg in init_args:
-<<<<<<< HEAD
             events.append(InputEvent.validate(init_arg))
-=======
-            event = None
-
-            for constructor in InputEvent.__get_validators__():
-                try:
-                    event = constructor(init_arg)
-                    break
-                except InputEventCreationError:
-                    pass
-
-            if event:
-                events.append(event)
-            else:
-                raise ValueError(f"failed to create InputEvent with {init_arg = }")
->>>>>>> 6afa92b8
 
         return super().__new__(cls, events)
 
