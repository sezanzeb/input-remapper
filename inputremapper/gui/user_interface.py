#!/usr/bin/python3
# -*- coding: utf-8 -*-
# input-remapper - GUI for device specific keyboard mappings
# Copyright (C) 2022 sezanzeb <proxima@sezanzeb.de>
#
# This file is part of input-remapper.
#
# input-remapper is free software: you can redistribute it and/or modify
# it under the terms of the GNU General Public License as published by
# the Free Software Foundation, either version 3 of the License, or
# (at your option) any later version.
#
# input-remapper is distributed in the hope that it will be useful,
# but WITHOUT ANY WARRANTY; without even the implied warranty of
# MERCHANTABILITY or FITNESS FOR A PARTICULAR PURPOSE.  See the
# GNU General Public License for more details.
#
# You should have received a copy of the GNU General Public License
# along with input-remapper.  If not, see <https://www.gnu.org/licenses/>.


"""User Interface."""


import math
import os
import re
import sys
from inputremapper.gui.gettext import _

from evdev.ecodes import EV_KEY
from gi.repository import Gtk, GtkSource, Gdk, GLib, GObject
from inputremapper.input_event import InputEvent

from inputremapper.configs.data import get_data_path
from inputremapper.exceptions import MacroParsingError
from inputremapper.configs.paths import get_config_path, get_preset_path
from inputremapper.configs.system_mapping import system_mapping
from inputremapper.gui.active_preset import active_preset
from inputremapper.gui.utils import HandlerDisabled
from inputremapper.configs.preset import (
    find_newest_preset,
    get_presets,
    delete_preset,
    rename_preset,
    get_available_preset_name,
)
from inputremapper.logger import logger, COMMIT_HASH, VERSION, EVDEV_VERSION, is_debug
from inputremapper.groups import (
    groups,
    GAMEPAD,
    KEYBOARD,
    UNKNOWN,
    GRAPHICS_TABLET,
    TOUCHPAD,
    MOUSE,
)
from inputremapper.gui.editor.editor import Editor
from inputremapper.event_combination import EventCombination
from inputremapper.gui.reader import reader
from inputremapper.gui.helper import is_helper_running
from inputremapper.injection.injector import RUNNING, FAILED, NO_GRAB, UPGRADE_EVDEV
from inputremapper.daemon import Daemon
from inputremapper.configs.global_config import global_config
from inputremapper.injection.macros.parse import is_this_a_macro, parse
from inputremapper.injection.global_uinputs import global_uinputs
from inputremapper.gui.utils import (
    CTX_ERROR,
    CTX_MAPPING,
    CTX_APPLY,
    CTX_WARNING,
    gtk_iteration,
    debounce,
)


# TODO add to .deb and AUR dependencies
# https://cjenkins.wordpress.com/2012/05/08/use-gtksourceview-widget-in-glade/
GObject.type_register(GtkSource.View)
# GtkSource.View() also works:
# https://stackoverflow.com/questions/60126579/gtk-builder-error-quark-invalid-object-type-webkitwebview


CONTINUE = True
GO_BACK = False

ICON_NAMES = {
    GAMEPAD: "input-gaming",
    MOUSE: "input-mouse",
    KEYBOARD: "input-keyboard",
    GRAPHICS_TABLET: "input-tablet",
    TOUCHPAD: "input-touchpad",
    UNKNOWN: None,
}

# sort types that most devices would fall in easily to the right.
ICON_PRIORITIES = [GRAPHICS_TABLET, TOUCHPAD, GAMEPAD, MOUSE, KEYBOARD, UNKNOWN]


def if_group_selected(func):
    """Decorate a function to only execute if a device is selected."""
    # this should only happen if no device was found at all
    def wrapped(self, *args, **kwargs):
        if self.group is None:
            return True  # work with timeout_add

        return func(self, *args, **kwargs)

    return wrapped


def if_preset_selected(func):
    """Decorate a function to only execute if a preset is selected."""
    # this should only happen if no device was found at all
    def wrapped(self, *args, **kwargs):
        if self.preset_name is None or self.group is None:
            return True  # work with timeout_add

        return func(self, *args, **kwargs)

    return wrapped


def on_close_about(about, event):
    """Hide the about dialog without destroying it."""
    about.hide()
    return True


def ensure_everything_saved(func):
    """Make sure the editor has written its changes to active_preset and save."""

    def wrapped(self, *args, **kwargs):
        if self.preset_name:
            self.editor.gather_changes_and_save()

        return func(self, *args, **kwargs)

    return wrapped


class UserInterface:
    """The input-remapper gtk window."""

    def __init__(self):
        self.dbus = None

        self.start_processes()

        self.group = None
        self.preset_name = None

        global_uinputs.prepare_all()
        css_provider = Gtk.CssProvider()
        with open(get_data_path("style.css"), "r") as file:
            css_provider.load_from_data(bytes(file.read(), encoding="UTF-8"))

        Gtk.StyleContext.add_provider_for_screen(
            Gdk.Screen.get_default(),
            css_provider,
            Gtk.STYLE_PROVIDER_PRIORITY_APPLICATION,
        )

        gladefile = get_data_path("input-remapper.glade")
        builder = Gtk.Builder()
        builder.add_from_file(gladefile)
        builder.connect_signals(self)
        self.builder = builder

        self.editor = Editor(self)

        # set up the device selection
        # https://python-gtk-3-tutorial.readthedocs.io/en/latest/treeview.html#the-view
        combobox: Gtk.ComboBox = self.get("device_selection")
        self.device_store = Gtk.ListStore(str, str, str)
        combobox.set_model(self.device_store)
        renderer_icon = Gtk.CellRendererPixbuf()
        renderer_text = Gtk.CellRendererText()
        renderer_text.set_padding(5, 0)
        combobox.pack_start(renderer_icon, False)
        combobox.pack_start(renderer_text, False)
        combobox.add_attribute(renderer_icon, "icon-name", 1)
        combobox.add_attribute(renderer_text, "text", 2)
        combobox.set_id_column(0)

        self.confirm_delete = builder.get_object("confirm-delete")
        self.about = builder.get_object("about-dialog")
        self.about.connect("delete-event", on_close_about)
        # set_position needs to be done once initially, otherwise the
        # dialog is not centered when it is opened for the first time
        self.about.set_position(Gtk.WindowPosition.CENTER_ON_PARENT)

        self.get("version-label").set_text(
            f"input-remapper {VERSION} {COMMIT_HASH[:7]}"
            f"\npython-evdev {EVDEV_VERSION}"
            if EVDEV_VERSION
            else ""
        )

        window = self.get("window")
        window.show()
        # hide everything until stuff is populated
        self.get("vertical-wrapper").set_opacity(0)
        self.window = window

        source_view = self.get("code_editor")
        source_view.get_buffer().connect("changed", self.check_on_typing)

        # if any of the next steps take a bit to complete, have the window
        # already visible (without content) to make it look more responsive.
        gtk_iteration()
        self.populate_devices()

        self.timeouts = []
        self.setup_timeouts()

        # now show the proper finished content of the window
        self.get("vertical-wrapper").set_opacity(1)

        self.ctrl = False
        self.unreleased_warn = False
        self.button_left_warn = False

        if not is_helper_running():
            self.show_status(CTX_ERROR, _("The helper did not start"))

    def setup_timeouts(self):
        """Setup all GLib timeouts."""
        self.timeouts = [
            GLib.timeout_add(1000 / 30, self.consume_newest_keycode),
        ]

    def start_processes(self):
        """Start helper and daemon via pkexec to run in the background."""
        # this function is overwritten in tests
        self.dbus = Daemon.connect()

        debug = " -d" if is_debug() else ""
        cmd = f"pkexec input-remapper-control --command helper {debug}"

        logger.debug("Running `%s`", cmd)
        exit_code = os.system(cmd)

        if exit_code != 0:
            logger.error("Failed to pkexec the helper, code %d", exit_code)
            sys.exit(11)

    def show_confirm_delete(self):
        """Blocks until the user decided about an action."""
        text = _("Are you sure to delete preset %s?") % self.preset_name
        self.get("confirm-delete-label").set_text(text)

        self.confirm_delete.show()
        response = self.confirm_delete.run()
        self.confirm_delete.hide()
        return response

    def on_key_press(self, window, event):
        """To execute shortcuts.

        This has nothing to do with the keycode reader.
        """
        if self.editor.is_waiting_for_input():
            # don't perform shortcuts while keys are being recorded
            return

        gdk_keycode = event.get_keyval()[1]

        if gdk_keycode in [Gdk.KEY_Control_L, Gdk.KEY_Control_R]:
            self.ctrl = True

        if self.ctrl:
            # shortcuts
            if gdk_keycode == Gdk.KEY_q:
                self.on_close()

            if gdk_keycode == Gdk.KEY_r:
                reader.refresh_groups()

            if gdk_keycode == Gdk.KEY_Delete:
                self.on_stop_injecting_clicked()

    def on_key_release(self, window, event):
        """To execute shortcuts.

        This has nothing to do with the keycode reader.
        """
        gdk_keycode = event.get_keyval()[1]

        if gdk_keycode in [Gdk.KEY_Control_L, Gdk.KEY_Control_R]:
            self.ctrl = False

    def get(self, name):
        """Get a widget from the window."""
        return self.builder.get_object(name)

    @ensure_everything_saved
    def on_close(self, *args):
        """Safely close the application."""
        logger.debug("Closing window")
        self.window.hide()
        for timeout in self.timeouts:
            GLib.source_remove(timeout)
            self.timeouts = []
        reader.terminate()
        Gtk.main_quit()

    @ensure_everything_saved
    def select_newest_preset(self):
        """Find and select the newest preset (and its device)."""
        group_name, preset = find_newest_preset()
        if group_name is not None:
            self.get("device_selection").set_active_id(group_name)
        if preset is not None:
            self.get("preset_selection").set_active_id(preset)

    @ensure_everything_saved
    def populate_devices(self):
        """Make the devices selectable."""
        device_selection = self.get("device_selection")

        with HandlerDisabled(device_selection, self.on_select_device):
            self.device_store.clear()
            for group in groups.filter(include_inputremapper=False):
                types = group.types
                if len(types) > 0:
                    device_type = sorted(types, key=ICON_PRIORITIES.index)[0]
                    icon_name = ICON_NAMES[device_type]
                else:
                    icon_name = None

                self.device_store.append([group.key, icon_name, group.key])

        self.select_newest_preset()

    @if_group_selected
    @ensure_everything_saved
    def populate_presets(self):
        """Show the available presets for the selected device.

        This will destroy unsaved changes in the active_preset.
        """
        presets = get_presets(self.group.name)

        if len(presets) == 0:
            new_preset = get_available_preset_name(self.group.name)
            active_preset.clear()
            path = self.group.get_preset_path(new_preset)
            active_preset.path = path
            active_preset.save()
            presets = [new_preset]
        else:
            logger.debug('"%s" presets: "%s"', self.group.name, '", "'.join(presets))

        preset_selection = self.get("preset_selection")

        with HandlerDisabled(preset_selection, self.on_select_preset):
            # otherwise the handler is called with None for each preset
            preset_selection.remove_all()
            for preset in presets:
                preset_selection.append(preset, preset)

        # and select the newest one (on the top). triggers on_select_preset
        preset_selection.set_active(0)

    @if_group_selected
    def can_modify_preset(self, *args) -> bool:
        """If changing the preset is possible."""
        return self.dbus.get_state(self.group.key) != RUNNING

    def consume_newest_keycode(self):
        """To capture events from keyboards, mice and gamepads."""
        # the "event" event of Gtk.Window wouldn't trigger on gamepad
        # events, so it became a GLib timeout to periodically check kernel
        # events.

        # letting go of one of the keys of a combination won't just make
        # it return the leftover key, it will continue to return None because
        # they have already been read.
        combination = reader.read()

        if reader.are_new_groups_available():
            self.populate_devices()

        # giving editor its own interval and making it call reader.read itself causes
        # incredibly frustrating and miraculous problems. Do not do it. Observations:
        # - test_autocomplete_key fails if the gui has been launched and closed by a
        # previous test already
        # Maybe it has something to do with the order of editor.consume_newest_keycode
        # and user_interface.populate_devices.
        self.editor.consume_newest_keycode(combination)

        return True

    @if_group_selected
    def on_stop_injecting_clicked(self, *args):
        """Stop injecting the preset."""
        self.dbus.stop_injecting(self.group.key)
        self.show_status(CTX_APPLY, _("Applied the system default"))
        GLib.timeout_add(100, self.show_device_mapping_status)

    def show_status(self, context_id, message, tooltip=None):
        """Show a status message and set its tooltip.

        If message is None, it will remove the newest message of the
        given context_id.
        """
        status_bar = self.get("status_bar")

        if message is None:
            status_bar.remove_all(context_id)

            if context_id in (CTX_ERROR, CTX_MAPPING):
                self.get("error_status_icon").hide()

            if context_id == CTX_WARNING:
                self.get("warning_status_icon").hide()

            status_bar.set_tooltip_text("")
        else:
            if tooltip is None:
                tooltip = message

            self.get("error_status_icon").hide()
            self.get("warning_status_icon").hide()

            if context_id in (CTX_ERROR, CTX_MAPPING):
                self.get("error_status_icon").show()

            if context_id == CTX_WARNING:
                self.get("warning_status_icon").show()

            max_length = 45
            if len(message) > max_length:
                message = message[: max_length - 3] + "..."

            status_bar.push(context_id, message)
            status_bar.set_tooltip_text(tooltip)

<<<<<<< HEAD
=======
    @debounce(500)
    def check_on_typing(self, *_):
        """To save latest input from code editor and call syntax check."""
        self.editor.gather_changes_and_save()
        self.check_macro_syntax()

    def check_macro_syntax(self):
        """Check if the programmed macros are allright."""
        self.show_status(CTX_MAPPING, None)
        for key, output in active_preset:
            output = output[0]
            if not is_this_a_macro(output):
                continue

            error = parse(output, active_preset, return_errors=True)
            if error is None:
                continue

            position = key.beautify()
            msg = _("Syntax error at %s, hover for info") % position
            self.show_status(CTX_MAPPING, msg, error)

>>>>>>> a9ab691d
    @ensure_everything_saved
    def on_rename_button_clicked(self, button):
        """Rename the preset based on the contents of the name input."""
        new_name = self.get("preset_name_input").get_text()

        if new_name in ["", self.preset_name]:
            return

        new_name = rename_preset(self.group.name, self.preset_name, new_name)
        active_preset.path = get_preset_path(self.group.name, new_name)

        # if the old preset was being autoloaded, change the
        # name there as well
        is_autoloaded = global_config.is_autoloaded(self.group.key, self.preset_name)
        if is_autoloaded:
            global_config.set_autoload_preset(self.group.key, new_name)

        self.get("preset_name_input").set_text("")
        self.populate_presets()

    @if_preset_selected
    def on_delete_preset_clicked(self, *args):
        """Delete a preset from the file system."""
        accept = Gtk.ResponseType.ACCEPT
        if len(active_preset) > 0 and self.show_confirm_delete() != accept:
            return

        # avoid having the text of the symbol input leak into the active_preset again
        # via a gazillion hooks, causing the preset to be saved again after deleting.
        self.editor.clear()

        delete_preset(self.group.name, self.preset_name)

        self.populate_presets()

    @if_preset_selected
    def on_apply_preset_clicked(self, button):
        """Apply a preset without saving changes."""
        self.save_preset()

        if len(active_preset) == 0:
            logger.error(_("Cannot apply empty preset file"))
            # also helpful for first time use
            self.show_status(CTX_ERROR, _("You need to add keys and save first"))
            return

        preset = self.preset_name
        logger.info('Applying preset "%s" for "%s"', preset, self.group.key)

        if not self.button_left_warn:
            if active_preset.dangerously_mapped_btn_left():
                self.show_status(
                    CTX_ERROR,
                    "This would disable your click button",
                    "Map a button to BTN_LEFT to avoid this.\n"
                    "To overwrite this warning, press apply again.",
                )
                self.button_left_warn = True
                return

        if not self.unreleased_warn:
            unreleased = reader.get_unreleased_keys()
            if unreleased is not None and unreleased != EventCombination(
                InputEvent.btn_left()
            ):
                # it's super annoying if that happens and may break the user
                # input in such a way to prevent disabling the preset
                logger.error(
                    "Tried to apply a preset while keys were held down: %s", unreleased
                )
                self.show_status(
                    CTX_ERROR,
                    "Please release your pressed keys first",
                    "X11 will think they are held down forever otherwise.\n"
                    "To overwrite this warning, press apply again.",
                )
                self.unreleased_warn = True
                return

        self.unreleased_warn = False
        self.button_left_warn = False
        self.dbus.set_config_dir(get_config_path())
        self.dbus.start_injecting(self.group.key, preset)

        self.show_status(CTX_APPLY, _("Starting injection..."))

        GLib.timeout_add(100, self.show_injection_result)

    def on_autoload_switch(self, switch, active):
        """Load the preset automatically next time the user logs in."""
        key = self.group.key
        preset = self.preset_name
        global_config.set_autoload_preset(key, preset if active else None)
        # tell the service to refresh its config
        self.dbus.set_config_dir(get_config_path())

    @ensure_everything_saved
    def on_select_device(self, dropdown):
        """List all presets, create one if none exist yet."""
        if self.group and dropdown.get_active_id() == self.group.key:
            return

        group_key = dropdown.get_active_id()

        if group_key is None:
            return

        logger.debug('Selecting device "%s"', group_key)

        self.group = groups.find(key=group_key)
        self.preset_name = None

        self.populate_presets()

        reader.start_reading(groups.find(key=group_key))

        self.show_device_mapping_status()

    def show_injection_result(self):
        """Show if the injection was successfully started."""
        state = self.dbus.get_state(self.group.key)

        if state == RUNNING:
            msg = _("Applied preset %s") % self.preset_name

            if active_preset.get_mapping(EventCombination(InputEvent.btn_left())):
                msg += _(", CTRL + DEL to stop")

            self.show_status(CTX_APPLY, msg)

            self.show_device_mapping_status()
            return False

        if state == FAILED:
            self.show_status(
                CTX_ERROR, _("Failed to apply preset %s") % self.preset_name
            )
            return False

        if state == NO_GRAB:
            self.show_status(
                CTX_ERROR,
                "The device was not grabbed",
                "Either another application is already grabbing it or "
                "your preset doesn't contain anything that is sent by the "
                "device.",
            )
            return False

        if state == UPGRADE_EVDEV:
            self.show_status(
                CTX_ERROR,
                "Upgrade python-evdev",
                "Your python-evdev version is too old.",
            )
            return False

        # keep the timeout running until a relevant state is found
        return True

    def show_device_mapping_status(self):
        """Figure out if this device is currently under inputremappers control."""
        self.editor.update_toggle_opacity()
        group_key = self.group.key
        state = self.dbus.get_state(group_key)
        if state == RUNNING:
            logger.info('Group "%s" is currently mapped', group_key)
            self.get("apply_system_layout").set_opacity(1)
        else:
            self.get("apply_system_layout").set_opacity(0.4)

    @if_preset_selected
    def on_copy_preset_clicked(self, *args):
        """Copy the current preset and select it."""
        self.create_preset(copy=True)

    @if_group_selected
    def on_create_preset_clicked(self, *args):
        """Create a new empty preset and select it."""
        self.create_preset()

    @ensure_everything_saved
    def create_preset(self, copy=False):
        """Create a new preset and select it."""
        name = self.group.name
        preset = self.preset_name

        try:
            if copy:
                new_preset = get_available_preset_name(name, preset, copy)
            else:
                new_preset = get_available_preset_name(name)
                self.editor.clear()
                active_preset.clear()

            path = self.group.get_preset_path(new_preset)
            active_preset.path = path
            active_preset.save()
            self.get("preset_selection").append(new_preset, new_preset)
            # triggers on_select_preset
            self.get("preset_selection").set_active_id(new_preset)
            if self.get("preset_selection").get_active_id() != new_preset:
                # for whatever reason I have to use set_active_id twice for this
                # to work in tests all of the sudden
                self.get("preset_selection").set_active_id(new_preset)
        except PermissionError as error:
            error = str(error)
            self.show_status(CTX_ERROR, _("Permission denied!"), error)
            logger.error(error)

    @ensure_everything_saved
    def on_select_preset(self, dropdown):
        """Show the mappings of the preset."""
        # beware in tests that this function won't be called at all if the
        # active_id stays the same
        if dropdown.get_active_id() == self.preset_name:
            return

        preset = dropdown.get_active_text()
        if preset is None:
            return

        logger.debug('Selecting preset "%s"', preset)
        self.editor.clear_mapping_list()
        self.preset_name = preset
        active_preset.clear()
        active_preset.path = self.group.get_preset_path(preset)
        active_preset.load()

        self.editor.load_custom_mapping()

        autoload_switch = self.get("preset_autoload_switch")

        with HandlerDisabled(autoload_switch, self.on_autoload_switch):
            is_autoloaded = global_config.is_autoloaded(
                self.group.key, self.preset_name
            )
            autoload_switch.set_active(is_autoloaded)

        self.get("preset_name_input").set_text("")

    def save_preset(self, *args):
        """Write changes in the active_preset to disk."""
        if not active_preset.has_unsaved_changes():
            # optimization, and also avoids tons of redundant logs
            logger.debug("Not saving because preset did not change")
            return

        try:
            assert self.preset_name is not None
            active_preset.save()

            # after saving the preset, its modification date will be the
            # newest, so populate_presets will automatically select the
            # right one again.
            self.populate_presets()
        except PermissionError as error:
            error = str(error)
            self.show_status(CTX_ERROR, _("Permission denied!"), error)
            logger.error(error)

        self.show_status(CTX_MAPPING, None)

    def on_about_clicked(self, button):
        """Show the about/help dialog."""
        self.about.show()

    def on_about_key_press(self, window, event):
        """Hide the about/help dialog."""
        gdk_keycode = event.get_keyval()[1]
        if gdk_keycode == Gdk.KEY_Escape:
            self.about.hide()<|MERGE_RESOLUTION|>--- conflicted
+++ resolved
@@ -291,7 +291,7 @@
             self.ctrl = False
 
     def get(self, name):
-        """Get a widget from the window."""
+        """Get a widget from the window"""
         return self.builder.get_object(name)
 
     @ensure_everything_saved
@@ -365,7 +365,7 @@
 
     @if_group_selected
     def can_modify_preset(self, *args) -> bool:
-        """If changing the preset is possible."""
+        """if changing the preset is possible."""
         return self.dbus.get_state(self.group.key) != RUNNING
 
     def consume_newest_keycode(self):
@@ -437,8 +437,6 @@
             status_bar.push(context_id, message)
             status_bar.set_tooltip_text(tooltip)
 
-<<<<<<< HEAD
-=======
     @debounce(500)
     def check_on_typing(self, *_):
         """To save latest input from code editor and call syntax check."""
@@ -461,7 +459,6 @@
             msg = _("Syntax error at %s, hover for info") % position
             self.show_status(CTX_MAPPING, msg, error)
 
->>>>>>> a9ab691d
     @ensure_everything_saved
     def on_rename_button_clicked(self, button):
         """Rename the preset based on the contents of the name input."""
