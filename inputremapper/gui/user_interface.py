--- conflicted
+++ resolved
@@ -429,25 +429,6 @@
             status_bar.push(context_id, message)
             status_bar.set_tooltip_text(tooltip)
 
-<<<<<<< HEAD
-=======
-    def check_macro_syntax(self):
-        """Check if the programmed macros are allright."""
-        self.show_status(CTX_MAPPING, None)
-        for key, output in active_preset:
-            output = output[0]
-            if not is_this_a_macro(output):
-                continue
-
-            error = parse(output, active_preset, return_errors=True)
-            if error is None:
-                continue
-
-            position = key.beautify()
-            msg = _("Syntax error at %s, hover for info") % position
-            self.show_status(CTX_MAPPING, msg, error)
-
->>>>>>> 55227e0b
     @ensure_everything_saved
     def on_rename_button_clicked(self, arg):
         """Rename the preset based on the contents of the name input."""
@@ -487,13 +468,8 @@
         """Apply a preset without saving changes."""
         self.save_preset()
 
-<<<<<<< HEAD
         if len(active_preset) == 0:
-            logger.error("Cannot apply empty preset file")
-=======
-        if active_preset.num_saved_keys == 0:
             logger.error(_("Cannot apply empty preset file"))
->>>>>>> 55227e0b
             # also helpful for first time use
             self.show_status(CTX_ERROR, _("You need to add keys and save first"))
             return
@@ -683,32 +659,7 @@
 
         self.get("preset_name_input").set_text("")
 
-<<<<<<< HEAD
-    def save_preset(self, *_):
-=======
-        self.initialize_gamepad_config()
-
-        active_preset.set_has_unsaved_changes(False)
-
-    def on_left_joystick_changed(self, dropdown):
-        """Set the purpose of the left joystick."""
-        purpose = dropdown.get_active_id()
-        active_preset.set("gamepad.joystick.left_purpose", purpose)
-        self.save_preset()
-
-    def on_right_joystick_changed(self, dropdown):
-        """Set the purpose of the right joystick."""
-        purpose = dropdown.get_active_id()
-        active_preset.set("gamepad.joystick.right_purpose", purpose)
-        self.save_preset()
-
-    def on_joystick_mouse_speed_changed(self, gtk_range):
-        """Set how fast the joystick moves the mouse."""
-        speed = 2 ** gtk_range.get_value()
-        active_preset.set("gamepad.joystick.pointer_speed", speed)
-
     def save_preset(self, *args):
->>>>>>> 55227e0b
         """Write changes in the active_preset to disk."""
         if not active_preset.has_unsaved_changes():
             # optimization, and also avoids tons of redundant logs
@@ -728,36 +679,9 @@
             self.show_status(CTX_ERROR, _("Permission denied!"), error)
             logger.error(error)
 
-<<<<<<< HEAD
         self.show_status(CTX_MAPPING, None)
-=======
-        for _x, mapping in active_preset:
-            if not mapping:
-                continue
-
-            symbol = mapping[0]
-            target = mapping[1]
-            if is_this_a_macro(symbol):
-                continue
-
-            code = system_mapping.get(symbol)
-            if (
-                code is None
-                or code not in global_uinputs.get_uinput(target).capabilities()[EV_KEY]
-            ):
-                trimmed = re.sub(r"\s+", " ", symbol).strip()
-                self.show_status(CTX_MAPPING, _("Unknown mapping %s") % trimmed)
-                break
-        else:
-            # no broken mappings found
-            self.show_status(CTX_MAPPING, None)
-
-            # checking macros is probably a bit more expensive, do that if
-            # the regular mappings are allright
-            self.check_macro_syntax()
->>>>>>> 55227e0b
-
-    def on_about_clicked(self, arg):
+
+    def on_about_clicked(self, _):
         """Show the about/help dialog."""
         self.about.show()
 
