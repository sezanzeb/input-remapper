--- conflicted
+++ resolved
@@ -431,11 +431,7 @@
         if not use_as_analog and not output_symbol and output_type != EV_KEY:
             raise ValueError(
                 f"missing macro or key: "
-<<<<<<< HEAD
-                f"the {combination = } is not used as analog input, "
-=======
-                f'"{str(combination)}" specifies a key input, '
->>>>>>> 94b94b9d
+                f'"{str(combination)}" is not used as analog input, '
                 f"but no output macro or key is programmed"
             )
 
@@ -446,11 +442,7 @@
         ):
             raise ValueError(
                 f"missing output axis: "
-<<<<<<< HEAD
-                f"the {combination = } is used as analog input, "
-=======
-                f'"{str(combination)}" specifies an input axis, '
->>>>>>> 94b94b9d
+                f'"{str(combination)}" is used as analog input, '
                 f"but the {output_type = } is not an axis "
             )
 
