--- conflicted
+++ resolved
@@ -30,12 +30,8 @@
 import re
 import shutil
 from pathlib import Path
-<<<<<<< HEAD
+from packaging import version
 from typing import Iterator, Tuple, Dict, List, Optional, TypedDict
-=======
-from packaging import version
-from typing import Iterator, Tuple, Dict, List
->>>>>>> 4da1f7f2
 
 from evdev.ecodes import (
     EV_KEY,
@@ -80,41 +76,29 @@
 
         v = Migrations.config_version()
 
-<<<<<<< HEAD
-        if v < pkg_resources.parse_version("0.4.0"):
+        if v < version.parse("0.4.0"):
             Migrations._config_suffix()
             Migrations._preset_path()
-=======
-    if not os.path.exists(config_path):
-        return version.parse("0.0.0")
->>>>>>> 4da1f7f2
-
-        if v < pkg_resources.parse_version("1.2.2"):
+
+        if v < version.parse("1.2.2"):
             Migrations._mapping_keys()
 
-<<<<<<< HEAD
-        if v < pkg_resources.parse_version("1.4.0"):
+        if v < version.parse("1.4.0"):
             global_uinputs.prepare_all()
             Migrations._add_target()
 
-        if v < pkg_resources.parse_version("1.4.1"):
+        if v < version.parse("1.4.1"):
             Migrations._otherwise_to_else()
-=======
-    if "version" in config.keys():
-        return version.parse(config["version"])
-
-    return version.parse("0.0.0")
->>>>>>> 4da1f7f2
-
-        if v < pkg_resources.parse_version("1.5.0"):
+
+        if v < version.parse("1.5.0"):
             Migrations._remove_logs()
 
-        if v < pkg_resources.parse_version("1.6.0-beta"):
+        if v < version.parse("1.6.0-beta"):
             Migrations._convert_to_individual_mappings()
 
         # add new migrations here
 
-        if v < pkg_resources.parse_version(VERSION):
+        if v < version.parse(VERSION):
             Migrations._update_version()
 
     @staticmethod
@@ -146,15 +130,15 @@
         config_path = os.path.join(PathUtils.config_path(), "config.json")
 
         if not os.path.exists(config_path):
-            return pkg_resources.parse_version("0.0.0")
+            return version.parse("0.0.0")
 
         with open(config_path, "r") as file:
             config = json.load(file)
 
         if "version" in config.keys():
-            return pkg_resources.parse_version(config["version"])
-
-        return pkg_resources.parse_version("0.0.0")
+            return version.parse(config["version"])
+
+        return version.parse("0.0.0")
 
     @staticmethod
     def _config_suffix():
@@ -406,7 +390,6 @@
                 # TODO if pointer_speed is migrated, why is it in my config?
                 pointer_speed = joystick_dict.get("pointer_speed")
                 if pointer_speed:
-<<<<<<< HEAD
                     pointer_speed /= 100
                 non_linearity = joystick_dict.get("non_linearity")  # Todo
                 x_scroll_speed = joystick_dict.get("x_scroll_speed")
@@ -538,126 +521,4 @@
         except Exception as error:
             logger.debug("Failed to remove deprecated logfiles: %s", str(error))
             # this migration is not important. Continue
-            pass
-=======
-                    mapping_x.gain = pointer_speed
-                    mapping_y.gain = pointer_speed
-                migrated_preset.add(mapping_x)
-                migrated_preset.add(mapping_y)
-
-            if left_purpose == "wheel":
-                x_config = cfg.copy()
-                y_config = cfg.copy()
-                x_config["input_combination"] = InputCombination(
-                    [InputConfig(type=EV_ABS, code=ABS_X)]
-                )
-                y_config["input_combination"] = InputCombination(
-                    [InputConfig(type=EV_ABS, code=ABS_Y)]
-                )
-                x_config["output_code"] = REL_HWHEEL_HI_RES
-                y_config["output_code"] = REL_WHEEL_HI_RES
-                mapping_x = Mapping(**x_config)
-                mapping_y = Mapping(**y_config)
-                if x_scroll_speed:
-                    mapping_x.gain = x_scroll_speed
-                if y_scroll_speed:
-                    mapping_y.gain = y_scroll_speed
-                migrated_preset.add(mapping_x)
-                migrated_preset.add(mapping_y)
-
-            if right_purpose == "wheel":
-                x_config = cfg.copy()
-                y_config = cfg.copy()
-                x_config["input_combination"] = InputCombination(
-                    [InputConfig(type=EV_ABS, code=ABS_RX)]
-                )
-                y_config["input_combination"] = InputCombination(
-                    [InputConfig(type=EV_ABS, code=ABS_RY)]
-                )
-                x_config["output_code"] = REL_HWHEEL_HI_RES
-                y_config["output_code"] = REL_WHEEL_HI_RES
-                mapping_x = Mapping(**x_config)
-                mapping_y = Mapping(**y_config)
-                if x_scroll_speed:
-                    mapping_x.gain = x_scroll_speed
-                if y_scroll_speed:
-                    mapping_y.gain = y_scroll_speed
-                migrated_preset.add(mapping_x)
-                migrated_preset.add(mapping_y)
-
-        migrated_preset.save()
-
-
-def _copy_to_v2():
-    """Move the beta config to the v2 path, or copy the v1 config to the v2 path."""
-    # TODO test
-    if os.path.exists(CONFIG_PATH):
-        # don't copy to already existing folder
-        # users should delete the input-remapper-2 folder if they need to
-        return
-
-    # prioritize the v1 configs over beta configs
-    old_path = os.path.join(HOME, ".config/input-remapper")
-    if os.path.exists(os.path.join(old_path, "config.json")):
-        # no beta path, only old presets exist. COPY to v2 path, which will then be
-        # migrated by the various migrations.
-        logger.debug("copying all from %s to %s", old_path, CONFIG_PATH)
-        shutil.copytree(old_path, CONFIG_PATH)
-        return
-
-    # if v1 configs don't exist, try to find beta configs.
-    beta_path = os.path.join(HOME, ".config/input-remapper/beta_1.6.0-beta")
-    if os.path.exists(beta_path):
-        # There has never been a different version than "1.6.0-beta" in beta, so we
-        # only need to check for that exact directory
-        # already migrated, possibly new presets in them, move to v2 path
-        logger.debug("moving %s to %s", beta_path, CONFIG_PATH)
-        shutil.move(beta_path, CONFIG_PATH)
-
-
-def _remove_logs():
-    """We will try to rely on journalctl for this in the future."""
-    try:
-        remove(f"{HOME}/.log/input-remapper")
-        remove("/var/log/input-remapper")
-        remove("/var/log/input-remapper-control")
-    except Exception as error:
-        logger.debug("Failed to remove deprecated logfiles: %s", str(error))
-        # this migration is not important. Continue
-        pass
-
-
-def migrate():
-    """Migrate config files to the current release."""
-
-    _rename_to_input_remapper()
-
-    _copy_to_v2()
-
-    v = config_version()
-
-    if v < version.parse("0.4.0"):
-        _config_suffix()
-        _preset_path()
-
-    if v < version.parse("1.2.2"):
-        _mapping_keys()
-
-    if v < version.parse("1.4.0"):
-        global_uinputs.prepare_all()
-        _add_target()
-
-    if v < version.parse("1.4.1"):
-        _otherwise_to_else()
-
-    if v < version.parse("1.5.0"):
-        _remove_logs()
-
-    if v < version.parse("1.6.0-beta"):
-        _convert_to_individual_mappings()
-
-    # add new migrations here
-
-    if v < version.parse(VERSION):
-        _update_version()
->>>>>>> 4da1f7f2
+            pass