--- conflicted
+++ resolved
@@ -66,49 +66,6 @@
 
 
 class Migrations:
-<<<<<<< HEAD
-    @staticmethod
-    def migrate():
-        """Migrate config files to the current release."""
-
-        Migrations._rename_to_input_remapper()
-
-        Migrations._copy_to_v2()
-
-        v = Migrations.config_version()
-
-        if v < version.parse("0.4.0"):
-            Migrations._config_suffix()
-            Migrations._preset_path()
-
-        if v < version.parse("1.2.2"):
-            Migrations._mapping_keys()
-
-        if v < version.parse("1.4.0"):
-            global_uinputs.prepare_all()
-            Migrations._add_target()
-
-        if v < version.parse("1.4.1"):
-            Migrations._otherwise_to_else()
-
-        if v < version.parse("1.5.0"):
-            Migrations._remove_logs()
-
-        if v < version.parse("1.6.0-beta"):
-            Migrations._convert_to_individual_mappings()
-
-        # add new migrations here
-
-        if v < version.parse(VERSION):
-            Migrations._update_version()
-
-    @staticmethod
-    def all_presets() -> Iterator[Tuple[os.PathLike, Dict | List]]:
-        """Get all presets for all groups as list."""
-        if not os.path.exists(PathUtils.get_preset_path()):
-            return
-
-=======
     def __init__(self, global_uinputs: GlobalUInputs):
         self.global_uinputs = global_uinputs
 
@@ -153,7 +110,6 @@
         if not os.path.exists(PathUtils.get_preset_path()):
             return
 
->>>>>>> 9f4ec794
         preset_path = Path(PathUtils.get_preset_path())
         for folder in preset_path.iterdir():
             if not folder.is_dir():
@@ -171,12 +127,7 @@
                     logger.warning('Invalid json format in preset "%s"', preset)
                     continue
 
-<<<<<<< HEAD
-    @staticmethod
-    def config_version():
-=======
     def config_version(self):
->>>>>>> 9f4ec794
         """Get the version string in config.json as packaging.Version object."""
         config_path = os.path.join(PathUtils.config_path(), "config.json")
 
@@ -191,12 +142,7 @@
 
         return version.parse("0.0.0")
 
-<<<<<<< HEAD
-    @staticmethod
-    def _config_suffix():
-=======
     def _config_suffix(self):
->>>>>>> 9f4ec794
         """Append the .json suffix to the config file."""
         deprecated_path = os.path.join(PathUtils.config_path(), "config")
         config_path = os.path.join(PathUtils.config_path(), "config.json")
@@ -204,12 +150,7 @@
             logger.info('Moving "%s" to "%s"', deprecated_path, config_path)
             os.rename(deprecated_path, config_path)
 
-<<<<<<< HEAD
-    @staticmethod
-    def _preset_path():
-=======
     def _preset_path(self):
->>>>>>> 9f4ec794
         """Migrate the folder structure from < 0.4.0.
 
         Move existing presets into the new subfolder 'presets'
@@ -232,21 +173,12 @@
 
         logger.info("done")
 
-<<<<<<< HEAD
-    @staticmethod
-    def _mapping_keys():
-=======
     def _mapping_keys(self):
->>>>>>> 9f4ec794
         """Update all preset mappings.
 
         Update all keys in preset to include value e.g.: '1,5'->'1,5,1'
         """
-<<<<<<< HEAD
-        for preset, preset_structure in Migrations.all_presets():
-=======
         for preset, preset_structure in self.all_presets():
->>>>>>> 9f4ec794
             if isinstance(preset_structure, list):
                 continue  # the preset must be at least 1.6-beta version
 
@@ -266,12 +198,7 @@
                     json.dump(preset_structure, file, indent=4)
                     file.write("\n")
 
-<<<<<<< HEAD
-    @staticmethod
-    def _update_version():
-=======
     def _update_version(self):
->>>>>>> 9f4ec794
         """Write the current version to the config file."""
         config_file = os.path.join(PathUtils.config_path(), "config.json")
         if not os.path.exists(config_file):
@@ -285,12 +212,7 @@
             logger.info('Updating version in config to "%s"', VERSION)
             json.dump(config, file, indent=4)
 
-<<<<<<< HEAD
-    @staticmethod
-    def _rename_to_input_remapper():
-=======
     def _rename_to_input_remapper(self):
->>>>>>> 9f4ec794
         """Rename .config/key-mapper to .config/input-remapper."""
         old_config_path = os.path.join(UserUtils.home, ".config/key-mapper")
         if not os.path.exists(PathUtils.config_path()) and os.path.exists(
@@ -299,12 +221,7 @@
             logger.info("Moving %s to %s", old_config_path, PathUtils.config_path())
             shutil.move(old_config_path, PathUtils.config_path())
 
-<<<<<<< HEAD
-    @staticmethod
-    def _find_target(symbol):
-=======
     def _find_target(self, symbol):
->>>>>>> 9f4ec794
         """Try to find a uinput with the required capabilities for the symbol."""
         capabilities = {EV_KEY: set(), EV_REL: set()}
 
@@ -313,36 +230,21 @@
             # capabilities = parse(symbol).get_capabilities()
             return None
 
-<<<<<<< HEAD
-        capabilities[EV_KEY] = {system_mapping.get(symbol)}
-=======
         capabilities[EV_KEY] = {keyboard_layout.get(symbol)}
->>>>>>> 9f4ec794
 
         if len(capabilities[EV_REL]) > 0:
             return "mouse"
 
-<<<<<<< HEAD
-        for name, uinput in global_uinputs.devices.items():
-=======
         for name, uinput in self.global_uinputs.devices.items():
->>>>>>> 9f4ec794
             if capabilities[EV_KEY].issubset(uinput.capabilities()[EV_KEY]):
                 return name
 
         logger.info('could not find a suitable target UInput for "%s"', symbol)
         return None
 
-<<<<<<< HEAD
-    @staticmethod
-    def _add_target():
-        """Add the target field to each preset mapping."""
-        for preset, preset_structure in Migrations.all_presets():
-=======
     def _add_target(self):
         """Add the target field to each preset mapping."""
         for preset, preset_structure in self.all_presets():
->>>>>>> 9f4ec794
             if isinstance(preset_structure, list):
                 continue
 
@@ -354,11 +256,7 @@
                 if isinstance(symbol, list):
                     continue
 
-<<<<<<< HEAD
-                target = Migrations._find_target(symbol)
-=======
                 target = self._find_target(symbol)
->>>>>>> 9f4ec794
                 if target is None:
                     target = "keyboard"
                     symbol = (
@@ -385,16 +283,9 @@
                 json.dump(preset_structure, file, indent=4)
                 file.write("\n")
 
-<<<<<<< HEAD
-    @staticmethod
-    def _otherwise_to_else():
-        """Conditional macros should use an "else" parameter instead of "otherwise"."""
-        for preset, preset_structure in Migrations.all_presets():
-=======
     def _otherwise_to_else(self):
         """Conditional macros should use an "else" parameter instead of "otherwise"."""
         for preset, preset_structure in self.all_presets():
->>>>>>> 9f4ec794
             if isinstance(preset_structure, list):
                 continue
 
@@ -431,14 +322,9 @@
                 json.dump(preset_structure, file, indent=4)
                 file.write("\n")
 
-<<<<<<< HEAD
-    @staticmethod
-    def _input_combination_from_string(combination_string: str) -> InputCombination:
-=======
     def _input_combination_from_string(
         self, combination_string: str
     ) -> InputCombination:
->>>>>>> 9f4ec794
         configs = []
         for event_str in combination_string.split("+"):
             type_, code, analog_threshold = event_str.split(",")
@@ -452,24 +338,15 @@
 
         return InputCombination(configs)
 
-<<<<<<< HEAD
-    @staticmethod
-    def _convert_to_individual_mappings() -> None:
-=======
     def _convert_to_individual_mappings(
         self,
     ) -> None:
->>>>>>> 9f4ec794
         """Convert preset.json
         from {key: [symbol, target]}
         to [{input_combination: ..., output_symbol: symbol, ...}]
         """
 
-<<<<<<< HEAD
-        for old_preset_path, old_preset in Migrations.all_presets():
-=======
         for old_preset_path, old_preset in self.all_presets():
->>>>>>> 9f4ec794
             if isinstance(old_preset, list):
                 continue
 
@@ -482,13 +359,7 @@
                         symbol_target,
                     )
                     try:
-<<<<<<< HEAD
-                        combination = Migrations._input_combination_from_string(
-                            combination
-                        )
-=======
                         combination = self._input_combination_from_string(combination)
->>>>>>> 9f4ec794
                     except ValueError:
                         logger.error(
                             "unable to migrate mapping with invalid combination %s",
@@ -605,12 +476,7 @@
 
             migrated_preset.save()
 
-<<<<<<< HEAD
-    @staticmethod
-    def _copy_to_v2():
-=======
     def _copy_to_v2(self):
->>>>>>> 9f4ec794
         """Move the beta config to the v2 path, or copy the v1 config to the v2 path."""
         # TODO test
         if os.path.exists(PathUtils.config_path()):
@@ -622,11 +488,7 @@
         old_path = os.path.join(UserUtils.home, ".config/input-remapper")
         if os.path.exists(os.path.join(old_path, "config.json")):
             # no beta path, only old presets exist. COPY to v2 path, which will then be
-<<<<<<< HEAD
-            # migrated by the various migrations.
-=======
             # migrated by the various self.
->>>>>>> 9f4ec794
             logger.debug("copying all from %s to %s", old_path, PathUtils.config_path())
             shutil.copytree(old_path, PathUtils.config_path())
             return
@@ -642,12 +504,7 @@
             logger.debug("moving %s to %s", beta_path, PathUtils.config_path())
             shutil.move(beta_path, PathUtils.config_path())
 
-<<<<<<< HEAD
-    @staticmethod
-    def _remove_logs():
-=======
     def _remove_logs(self):
->>>>>>> 9f4ec794
         """We will try to rely on journalctl for this in the future."""
         try:
             PathUtils.remove(f"{UserUtils.home}/.log/input-remapper")
