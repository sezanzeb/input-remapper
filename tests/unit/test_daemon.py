#!/usr/bin/python3
# -*- coding: utf-8 -*-
# input-remapper - GUI for device specific keyboard mappings
# Copyright (C) 2022 sezanzeb <proxima@sezanzeb.de>
#
# This file is part of input-remapper.
#
# input-remapper is free software: you can redistribute it and/or modify
# it under the terms of the GNU General Public License as published by
# the Free Software Foundation, either version 3 of the License, or
# (at your option) any later version.
#
# input-remapper is distributed in the hope that it will be useful,
# but WITHOUT ANY WARRANTY; without even the implied warranty of
# MERCHANTABILITY or FITNESS FOR A PARTICULAR PURPOSE.  See the
# GNU General Public License for more details.
#
# You should have received a copy of the GNU General Public License
# along with input-remapper.  If not, see <https://www.gnu.org/licenses/>.


from tests.test import (
    cleanup,
    uinput_write_history_pipe,
    new_event,
    push_events,
    is_service_running,
    fixtures,
    tmp,
    get_key_mapping,
)

import os
import unittest
import time
import subprocess
import json

import evdev
from evdev.ecodes import EV_KEY, EV_ABS, KEY_B, KEY_A, ABS_X, BTN_A, BTN_B
from pydbus import SystemBus

from inputremapper.configs.system_mapping import system_mapping
from inputremapper.configs.global_config import global_config
from inputremapper.groups import groups
from inputremapper.configs.paths import get_config_path, mkdir, get_preset_path
from inputremapper.event_combination import EventCombination
from inputremapper.configs.preset import Preset
from inputremapper.injection.injector import InjectorState
from inputremapper.daemon import Daemon
from inputremapper.injection.global_uinputs import global_uinputs


check_output = subprocess.check_output
os_system = os.system
dbus_get = type(SystemBus()).get


class TestDaemon(unittest.TestCase):
    new_fixture_path = "/dev/input/event9876"

    def setUp(self):
        self.grab = evdev.InputDevice.grab
        self.daemon = None
        mkdir(get_config_path())
        global_config._save_config()

        # the daemon should be able to create them on demand:
        global_uinputs.devices = {}
        global_uinputs.is_service = True

    def tearDown(self):
        # avoid race conditions with other tests, daemon may run processes
        if self.daemon is not None:
            self.daemon.stop_all()
            self.daemon = None
        evdev.InputDevice.grab = self.grab

        subprocess.check_output = check_output
        os.system = os_system
        type(SystemBus()).get = dbus_get

        cleanup()

    def test_connect(self):
        os_system_history = []
        os.system = os_system_history.append

        self.assertFalse(is_service_running())

        # no daemon runs, should try to run it via pkexec instead.
        # It fails due to the patch on os.system and therefore exits the process
        self.assertRaises(SystemExit, Daemon.connect)
        self.assertEqual(len(os_system_history), 1)
        self.assertIsNone(Daemon.connect(False))

        # make the connect command work this time by acting like a connection is
        # available:

        set_config_dir_callcount = 0

        class FakeConnection:
            def set_config_dir(self, *args, **kwargs):
                nonlocal set_config_dir_callcount
                set_config_dir_callcount += 1

        type(SystemBus()).get = lambda *args, **kwargs: FakeConnection()
        self.assertIsInstance(Daemon.connect(), FakeConnection)
        self.assertEqual(set_config_dir_callcount, 1)

        self.assertIsInstance(Daemon.connect(False), FakeConnection)
        self.assertEqual(set_config_dir_callcount, 2)

    def test_daemon(self):
        # remove the existing system mapping to force our own into it
        if os.path.exists(get_config_path("xmodmap.json")):
            os.remove(get_config_path("xmodmap.json"))

        preset_name = "foo"

        ev_1 = (EV_KEY, BTN_A)
        ev_2 = (EV_ABS, ABS_X)

        group = groups.find(name="gamepad")

        # unrelated group that shouldn't be affected at all
        group2 = groups.find(name="Bar Device")

        preset = Preset(group.get_preset_path(preset_name))
        preset.add(get_key_mapping(EventCombination([*ev_1, 1]), "keyboard", "a"))
        preset.add(get_key_mapping(EventCombination([*ev_2, -1]), "keyboard", "b"))
        preset.save()
        global_config.set_autoload_preset(group.key, preset_name)

        """Injection 1"""

        # should forward the event unchanged
        push_events(fixtures.gamepad, [new_event(EV_KEY, BTN_B, 1)])

        self.daemon = Daemon()

        self.assertFalse(uinput_write_history_pipe[0].poll())

        # has been cleanedUp in setUp
        self.assertNotIn("keyboard", global_uinputs.devices)

        self.daemon.start_injecting(group.key, preset_name)

        # created on demand
        self.assertIn("keyboard", global_uinputs.devices)
        self.assertNotIn("gamepad", global_uinputs.devices)

        self.assertEqual(self.daemon.get_state(group.key), InjectorState.STARTING)
        self.assertEqual(self.daemon.get_state(group2.key), InjectorState.UNKNOWN)

        event = uinput_write_history_pipe[0].recv()
        self.assertEqual(self.daemon.get_state(group.key), InjectorState.RUNNING)
        self.assertEqual(event.type, EV_KEY)
        self.assertEqual(event.code, BTN_B)
        self.assertEqual(event.value, 1)

        self.daemon.stop_injecting(group.key)
        time.sleep(0.2)
        self.assertEqual(self.daemon.get_state(group.key), InjectorState.STOPPED)

        try:
            self.assertFalse(uinput_write_history_pipe[0].poll())
        except AssertionError:
            print("Unexpected", uinput_write_history_pipe[0].recv())
            # possibly a duplicate write!
            raise

        """Injection 2"""
        self.daemon.start_injecting(group.key, preset_name)

        time.sleep(0.1)
        # -1234 will be classified as -1 by the injector
        push_events(fixtures.gamepad, [new_event(*ev_2, -1234)])
        time.sleep(0.1)

        self.assertTrue(uinput_write_history_pipe[0].poll())

        # the written key is a key-down event, not the original
        # event value of -1234
        event = uinput_write_history_pipe[0].recv()

        self.assertEqual(event.type, EV_KEY)
        self.assertEqual(event.code, KEY_B)
        self.assertEqual(event.value, 1)

    def test_config_dir(self):
        global_config.set("foo", "bar")
        self.assertEqual(global_config.get("foo"), "bar")

        # freshly loads the config and therefore removes the previosly added key.
        # This is important so that if the service is started via sudo or pkexec
        # it knows where to look for configuration files.
        self.daemon = Daemon()
        self.assertEqual(self.daemon.config_dir, get_config_path())
        self.assertIsNone(global_config.get("foo"))

    def test_refresh_on_start(self):
        if os.path.exists(get_config_path("xmodmap.json")):
            os.remove(get_config_path("xmodmap.json"))

        preset_name = "foo"
        ev = (EV_KEY, 9)
        group_name = "9876 name"

        # expected key of the group
        group_key = group_name

        group = groups.find(name=group_name)
        # this test only makes sense if this device is unknown yet
        self.assertIsNone(group)

        system_mapping.clear()
        system_mapping._set("a", KEY_A)

        preset = Preset(get_preset_path(group_name, preset_name))
        preset.add(get_key_mapping(EventCombination([*ev, 1]), "keyboard", "a"))

        # make the daemon load the file instead
        with open(get_config_path("xmodmap.json"), "w") as file:
            json.dump(system_mapping._mapping, file, indent=4)
        system_mapping.clear()

        preset.save()
        global_config.set_autoload_preset(group_key, preset_name)
        self.daemon = Daemon()

        # make sure the devices are populated
        groups.refresh()

        # the daemon is supposed to find this device by calling refresh
        fixtures[self.new_fixture_path] = {
            "capabilities": {evdev.ecodes.EV_KEY: [ev[1]]},
            "phys": "9876 phys",
            "info": evdev.device.DeviceInfo(4, 5, 6, 7),
            "name": group_name,
        }
        push_events(fixtures[self.new_fixture_path], [new_event(*ev, 1)])
        self.daemon.start_injecting(group_key, preset_name)

        # test if the injector called groups.refresh successfully
        group = groups.find(key=group_key)
        self.assertEqual(group.name, group_name)
        self.assertEqual(group.key, group_key)

        time.sleep(0.1)
        self.assertTrue(uinput_write_history_pipe[0].poll())

        event = uinput_write_history_pipe[0].recv()
        self.assertEqual(event.t, (EV_KEY, KEY_A, 1))

        self.daemon.stop_injecting(group_key)
        time.sleep(0.2)
        self.assertEqual(self.daemon.get_state(group_key), InjectorState.STOPPED)

    def test_refresh_for_unknown_key(self):
        device = "9876 name"
        # this test only makes sense if this device is unknown yet
        self.assertIsNone(groups.find(name=device))

        self.daemon = Daemon()

        # make sure the devices are populated
        groups.refresh()

        self.daemon.refresh()

        fixtures[self.new_fixture_path] = {
            "capabilities": {evdev.ecodes.EV_KEY: [evdev.ecodes.KEY_A]},
            "phys": "9876 phys",
            "info": evdev.device.DeviceInfo(4, 5, 6, 7),
            "name": device,
        }

        self.daemon._autoload("25v7j9q4vtj")
        # this is unknown, so the daemon will scan the devices again

        # test if the injector called groups.refresh successfully
        self.assertIsNotNone(groups.find(name=device))

    def test_xmodmap_file(self):
        from_keycode = evdev.ecodes.KEY_A
        target = "keyboard"
        to_name = "q"
        to_keycode = 100
        event = (EV_KEY, from_keycode, 1)

        name = "Bar Device"
        preset_name = "foo"
        group = groups.find(name=name)

        config_dir = os.path.join(tmp, "foo")

        path = os.path.join(config_dir, "presets", name, f"{preset_name}.json")

        preset = Preset(path)
        preset.add(get_key_mapping(EventCombination(event), target, to_name))
        preset.save()

        system_mapping.clear()

        push_events(fixtures.bar_device, [new_event(*event)])

        # an existing config file is needed otherwise set_config_dir refuses
        # to use the directory
        config_path = os.path.join(config_dir, "config.json")
        global_config.path = config_path
        global_config._save_config()

        xmodmap_path = os.path.join(config_dir, "xmodmap.json")
        with open(xmodmap_path, "w") as file:
            file.write(f'{{"{to_name}":{to_keycode}}}')

        self.daemon = Daemon()
        self.daemon.set_config_dir(config_dir)

        self.daemon.start_injecting(group.key, preset_name)

        time.sleep(0.1)
        self.assertTrue(uinput_write_history_pipe[0].poll())

        event = uinput_write_history_pipe[0].recv()
        self.assertEqual(event.type, EV_KEY)
        self.assertEqual(event.code, to_keycode)
        self.assertEqual(event.value, 1)

    def test_start_stop(self):
        # TODO use preset name that requires sanitation
        group_key = "Qux/Device?"
        group = groups.find(key=group_key)
        preset_name = "preset8"

        daemon = Daemon()
        self.daemon = daemon

        pereset = Preset(group.get_preset_path(preset_name))
        pereset.add(get_key_mapping(EventCombination([1, 2, 3]), "keyboard", "a"))
        pereset.save()

        # start
        daemon.start_injecting(group_key, preset_name)
        # explicit start, not autoload, so the history stays empty
        self.assertNotIn(group_key, daemon.autoload_history._autoload_history)
        self.assertTrue(daemon.autoload_history.may_autoload(group_key, preset_name))
        # path got translated to the device name
        self.assertIn(group_key, daemon.injectors)

        # start again
<<<<<<< HEAD
        previous_injector = daemon.injectors[group_key]
        self.assertNotEqual(previous_injector.get_state(), STOPPED)
        daemon.start_injecting(group_key, preset_name)
        self.assertNotIn(group_key, daemon.autoload_history._autoload_history)
        self.assertTrue(daemon.autoload_history.may_autoload(group_key, preset_name))
        self.assertIn(group_key, daemon.injectors)
=======
        previous_injector = daemon.injectors[group.key]
        self.assertNotEqual(previous_injector.get_state(), InjectorState.STOPPED)
        daemon.start_injecting(group.key, preset_name)
        self.assertNotIn(group.key, daemon.autoload_history._autoload_history)
        self.assertTrue(daemon.autoload_history.may_autoload(group.key, preset_name))
        self.assertIn(group.key, daemon.injectors)
>>>>>>> 4f727528
        time.sleep(0.2)
        self.assertEqual(previous_injector.get_state(), InjectorState.STOPPED)
        # a different injetor is now running
<<<<<<< HEAD
        self.assertNotEqual(previous_injector, daemon.injectors[group_key])
        self.assertNotEqual(daemon.injectors[group_key].get_state(), STOPPED)

        # trying to inject a non existing preset keeps the previous inejction
        # alive
        injector = daemon.injectors[group_key]
        daemon.start_injecting(group_key, "qux")
        self.assertEqual(injector, daemon.injectors[group_key])
        self.assertNotEqual(daemon.injectors[group_key].get_state(), STOPPED)
=======
        self.assertNotEqual(previous_injector, daemon.injectors[group.key])
        self.assertNotEqual(
            daemon.injectors[group.key].get_state(), InjectorState.STOPPED
        )

        # trying to inject a non existing preset keeps the previous inejction
        # alive
        injector = daemon.injectors[group.key]
        daemon.start_injecting(group.key, "qux")
        self.assertEqual(injector, daemon.injectors[group.key])
        self.assertNotEqual(
            daemon.injectors[group.key].get_state(), InjectorState.STOPPED
        )
>>>>>>> 4f727528

        # trying to start injecting for an unknown device also just does
        # nothing
        daemon.start_injecting("quux", "qux")
<<<<<<< HEAD
        self.assertNotEqual(daemon.injectors[group_key].get_state(), STOPPED)
=======
        self.assertNotEqual(
            daemon.injectors[group.key].get_state(), InjectorState.STOPPED
        )
>>>>>>> 4f727528

        # after all that stuff autoload_history is still unharmed
        self.assertNotIn(group_key, daemon.autoload_history._autoload_history)
        self.assertTrue(daemon.autoload_history.may_autoload(group_key, preset_name))

        # stop
        daemon.stop_injecting(group_key)
        time.sleep(0.2)
<<<<<<< HEAD
        self.assertNotIn(group_key, daemon.autoload_history._autoload_history)
        self.assertEqual(daemon.injectors[group_key].get_state(), STOPPED)
        self.assertTrue(daemon.autoload_history.may_autoload(group_key, preset_name))
=======
        self.assertNotIn(group.key, daemon.autoload_history._autoload_history)
        self.assertEqual(daemon.injectors[group.key].get_state(), InjectorState.STOPPED)
        self.assertTrue(daemon.autoload_history.may_autoload(group.key, preset_name))
>>>>>>> 4f727528

    def test_autoload(self):
        # TODO use preset name that requires sanitation
        preset_name = "preset7"
        group_key = "Qux/Device?"
        group = groups.find(key=group_key)

        daemon = Daemon()
        self.daemon = daemon

        preset = Preset(group.get_preset_path(preset_name))
        preset.add(get_key_mapping(EventCombination([1, 2, 3]), "keyboard", "a"))
        preset.save()

        # no autoloading is configured yet
        self.daemon._autoload(group_key)
        self.assertNotIn(group_key, daemon.autoload_history._autoload_history)
        self.assertTrue(daemon.autoload_history.may_autoload(group_key, preset_name))

        global_config.set_autoload_preset(group_key, preset_name)
        len_before = len(self.daemon.autoload_history._autoload_history)
        # now autoloading is configured, so it will autoload
        self.daemon._autoload(group_key)
        len_after = len(self.daemon.autoload_history._autoload_history)
        self.assertEqual(
            daemon.autoload_history._autoload_history[group_key][1], preset_name
        )
        self.assertFalse(daemon.autoload_history.may_autoload(group_key, preset_name))
        injector = daemon.injectors[group_key]
        self.assertEqual(len_before + 1, len_after)

        # calling duplicate get_autoload does nothing
        self.daemon._autoload(group_key)
        self.assertEqual(
            daemon.autoload_history._autoload_history[group_key][1], preset_name
        )
        self.assertEqual(injector, daemon.injectors[group_key])
        self.assertFalse(daemon.autoload_history.may_autoload(group_key, preset_name))

        # explicit start_injecting clears the autoload history
        self.daemon.start_injecting(group_key, preset_name)
        self.assertTrue(daemon.autoload_history.may_autoload(group_key, preset_name))

        # calling autoload for (yet) unknown devices does nothing
        len_before = len(self.daemon.autoload_history._autoload_history)
        self.daemon._autoload("unknown-key-1234")
        len_after = len(self.daemon.autoload_history._autoload_history)
        self.assertEqual(len_before, len_after)

        # autoloading input-remapper devices does nothing
        len_before = len(self.daemon.autoload_history._autoload_history)
        self.daemon.autoload_single("Bar Device")
        len_after = len(self.daemon.autoload_history._autoload_history)
        self.assertEqual(len_before, len_after)

    def test_autoload_2(self):
        self.daemon = Daemon()
        history = self.daemon.autoload_history._autoload_history

        # existing device
        preset_name = "preset7"
        group = groups.find(key="Foo Device 2")
        preset = Preset(group.get_preset_path(preset_name))
        preset.add(get_key_mapping(EventCombination([3, 2, 1]), "keyboard", "a"))
        preset.save()
        global_config.set_autoload_preset(group.key, preset_name)

        # ignored, won't cause problems:
        global_config.set_autoload_preset("non-existant-key", "foo")

        self.daemon.autoload()
        self.assertEqual(len(history), 1)
        self.assertEqual(history[group.key][1], preset_name)

    def test_autoload_3(self):
        # based on a bug
        preset_name = "preset7"
        group = groups.find(key="Foo Device 2")

        preset = Preset(group.get_preset_path(preset_name))
        preset.add(get_key_mapping(EventCombination([3, 2, 1]), "keyboard", "a"))
        preset.save()

        global_config.set_autoload_preset(group.key, preset_name)

        self.daemon = Daemon()
        groups.set_groups([])  # caused the bug
        self.assertIsNone(groups.find(key="Foo Device 2"))
        self.daemon.autoload()

        # it should try to refresh the groups because all the
        # group_keys are unknown at the moment
        history = self.daemon.autoload_history._autoload_history
        self.assertEqual(history[group.key][1], preset_name)
        self.assertEqual(self.daemon.get_state(group.key), InjectorState.STARTING)
        self.assertIsNotNone(groups.find(key="Foo Device 2"))


if __name__ == "__main__":
    unittest.main()<|MERGE_RESOLUTION|>--- conflicted
+++ resolved
@@ -350,60 +350,35 @@
         self.assertIn(group_key, daemon.injectors)
 
         # start again
-<<<<<<< HEAD
         previous_injector = daemon.injectors[group_key]
-        self.assertNotEqual(previous_injector.get_state(), STOPPED)
+        self.assertNotEqual(previous_injector.get_state(), InjectorState.STOPPED)
         daemon.start_injecting(group_key, preset_name)
         self.assertNotIn(group_key, daemon.autoload_history._autoload_history)
         self.assertTrue(daemon.autoload_history.may_autoload(group_key, preset_name))
         self.assertIn(group_key, daemon.injectors)
-=======
-        previous_injector = daemon.injectors[group.key]
-        self.assertNotEqual(previous_injector.get_state(), InjectorState.STOPPED)
-        daemon.start_injecting(group.key, preset_name)
-        self.assertNotIn(group.key, daemon.autoload_history._autoload_history)
-        self.assertTrue(daemon.autoload_history.may_autoload(group.key, preset_name))
-        self.assertIn(group.key, daemon.injectors)
->>>>>>> 4f727528
         time.sleep(0.2)
         self.assertEqual(previous_injector.get_state(), InjectorState.STOPPED)
         # a different injetor is now running
-<<<<<<< HEAD
         self.assertNotEqual(previous_injector, daemon.injectors[group_key])
-        self.assertNotEqual(daemon.injectors[group_key].get_state(), STOPPED)
+        self.assertNotEqual(
+            daemon.injectors[group_key].get_state(), InjectorState.STOPPED
+        )
 
         # trying to inject a non existing preset keeps the previous inejction
         # alive
         injector = daemon.injectors[group_key]
         daemon.start_injecting(group_key, "qux")
         self.assertEqual(injector, daemon.injectors[group_key])
-        self.assertNotEqual(daemon.injectors[group_key].get_state(), STOPPED)
-=======
-        self.assertNotEqual(previous_injector, daemon.injectors[group.key])
         self.assertNotEqual(
-            daemon.injectors[group.key].get_state(), InjectorState.STOPPED
+            daemon.injectors[group_key].get_state(), InjectorState.STOPPED
         )
-
-        # trying to inject a non existing preset keeps the previous inejction
-        # alive
-        injector = daemon.injectors[group.key]
-        daemon.start_injecting(group.key, "qux")
-        self.assertEqual(injector, daemon.injectors[group.key])
-        self.assertNotEqual(
-            daemon.injectors[group.key].get_state(), InjectorState.STOPPED
-        )
->>>>>>> 4f727528
 
         # trying to start injecting for an unknown device also just does
         # nothing
         daemon.start_injecting("quux", "qux")
-<<<<<<< HEAD
-        self.assertNotEqual(daemon.injectors[group_key].get_state(), STOPPED)
-=======
         self.assertNotEqual(
-            daemon.injectors[group.key].get_state(), InjectorState.STOPPED
+            daemon.injectors[group_key].get_state(), InjectorState.STOPPED
         )
->>>>>>> 4f727528
 
         # after all that stuff autoload_history is still unharmed
         self.assertNotIn(group_key, daemon.autoload_history._autoload_history)
@@ -412,15 +387,9 @@
         # stop
         daemon.stop_injecting(group_key)
         time.sleep(0.2)
-<<<<<<< HEAD
         self.assertNotIn(group_key, daemon.autoload_history._autoload_history)
-        self.assertEqual(daemon.injectors[group_key].get_state(), STOPPED)
-        self.assertTrue(daemon.autoload_history.may_autoload(group_key, preset_name))
-=======
-        self.assertNotIn(group.key, daemon.autoload_history._autoload_history)
-        self.assertEqual(daemon.injectors[group.key].get_state(), InjectorState.STOPPED)
-        self.assertTrue(daemon.autoload_history.may_autoload(group.key, preset_name))
->>>>>>> 4f727528
+        self.assertEqual(daemon.injectors[group_key].get_state(), InjectorState.STOPPED)
+        self.assertTrue(daemon.autoload_history.may_autoload(group_key, preset_name))
 
     def test_autoload(self):
         # TODO use preset name that requires sanitation
