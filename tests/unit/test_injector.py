#!/usr/bin/python3
# -*- coding: utf-8 -*-
# input-remapper - GUI for device specific keyboard mappings
# Copyright (C) 2022 sezanzeb <proxima@sezanzeb.de>
#
# This file is part of input-remapper.
#
# input-remapper is free software: you can redistribute it and/or modify
# it under the terms of the GNU General Public License as published by
# the Free Software Foundation, either version 3 of the License, or
# (at your option) any later version.
#
# input-remapper is distributed in the hope that it will be useful,
# but WITHOUT ANY WARRANTY; without even the implied warranty of
# MERCHANTABILITY or FITNESS FOR A PARTICULAR PURPOSE.  See the
# GNU General Public License for more details.
#
# You should have received a copy of the GNU General Public License
# along with input-remapper.  If not, see <https://www.gnu.org/licenses/>.


import unittest
from unittest import mock
import time

import evdev
from evdev.ecodes import (
    EV_REL,
    EV_KEY,
    EV_ABS,
    ABS_HAT0X,
    KEY_A,
    REL_X,
    REL_Y,
    REL_WHEEL,
    REL_HWHEEL,
    BTN_A,
    ABS_X,
    ABS_Y,
    ABS_Z,
    ABS_RZ,
    ABS_VOLUME,
    KEY_C,
)

from inputremapper.injection.mapping_handlers.joystick_to_mouse import JoystickToMouse
from inputremapper.injection.injector import (
    Injector,
    is_in_capabilities,
    InjectorStates,
    get_udev_name,
)
from inputremapper.injection.numlock import is_numlock_on, set_numlock, ensure_numlock
from inputremapper.configs.system_mapping import (
    system_mapping,
    DISABLE_CODE,
    DISABLE_NAME,
)
from inputremapper.gui.active_preset import active_preset
from inputremapper.configs.preset import Preset
from inputremapper.configs.global_config import global_config, NONE, MOUSE, WHEEL
from inputremapper.event_combination import EventCombination
from inputremapper.injection.macros.parse import parse
from inputremapper.injection.context import Context
from inputremapper.groups import groups, classify, GAMEPAD

from tests.test import (
    new_event,
    push_events,
    fixtures,
    EVENT_READ_TIMEOUT,
    uinput_write_history_pipe,
    MAX_ABS,
    quick_cleanup,
    read_write_history_pipe,
    InputDevice,
    uinputs,
    keyboard_keys,
    MIN_ABS,
)


def wait_for_uinput_write():
    start = time.time()
    if not uinput_write_history_pipe[0].poll(timeout=10):
        raise AssertionError("No event written within 10 seconds")
    return float(time.time() - start)


class TestInjector(unittest.IsolatedAsyncioTestCase):
    new_gamepad_path = "/dev/input/event100"

    @classmethod
    def setUpClass(cls):
        cls.injector = None
        cls.grab = evdev.InputDevice.grab
        quick_cleanup()

    def setUp(self):
        self.failed = 0
        self.make_it_fail = 2

        def grab_fail_twice(_):
            if self.failed < self.make_it_fail:
                self.failed += 1
                raise OSError()

        evdev.InputDevice.grab = grab_fail_twice

    def tearDown(self):
        if self.injector is not None:
            self.injector.stop_injecting()
            self.assertEqual(self.injector.get_state(), InjectorStates.STOPPED)
            self.injector = None
        evdev.InputDevice.grab = self.grab

        quick_cleanup()

    def find_joystick_to_mouse(self):
        # this object became somewhat a pain to retreive
        return [
            consumer
            for consumer in self.injector._consumer_controls[0]._consumers
            if isinstance(consumer, JoystickToMouse)
        ][0]

    def test_grab(self):
        # path is from the fixtures
        path = "/dev/input/event10"

        active_preset.change(EventCombination([EV_KEY, 10, 1]), "keyboard", "a")

        self.injector = Injector(groups.find(key="Foo Device 2"), active_preset)
        # this test needs to pass around all other constraints of
        # _grab_device
        self.injector.context = Context(active_preset)
        device = self.injector._grab_device(path)
        gamepad = classify(device) == GAMEPAD
        self.assertFalse(gamepad)
        self.assertEqual(self.failed, 2)
        # success on the third try
        self.assertEqual(device.name, fixtures[path]["name"])

    def test_fail_grab(self):
        self.make_it_fail = 999
        active_preset.change(EventCombination([EV_KEY, 10, 1]), "keyboard", "a")

        self.injector = Injector(groups.find(key="Foo Device 2"), active_preset)
        path = "/dev/input/event10"
        self.injector.context = Context(active_preset)
        device = self.injector._grab_device(path)
        self.assertIsNone(device)
        self.assertGreaterEqual(self.failed, 1)

        self.assertEqual(self.injector.get_state(), InjectorStates.UNKNOWN)
        self.injector.start()
        self.assertEqual(self.injector.get_state(), InjectorStates.STARTING)
        # since none can be grabbed, the process will terminate. But that
        # actually takes quite some time.
        time.sleep(self.injector.regrab_timeout * 12)
        self.assertFalse(self.injector.is_alive())
        self.assertEqual(self.injector.get_state(), InjectorStates.NO_GRAB)

    def test_grab_device_1(self):
        active_preset.change(EventCombination([EV_ABS, ABS_HAT0X, 1]), "keyboard", "a")
        self.injector = Injector(groups.find(name="gamepad"), active_preset)
        self.injector.context = Context(active_preset)

        _grab_device = self.injector._grab_device
        # doesn't have the required capability
        self.assertIsNone(_grab_device("/dev/input/event10"))
        # according to the fixtures, /dev/input/event30 can do ABS_HAT0X
        self.assertIsNotNone(_grab_device("/dev/input/event30"))
        # this doesn't exist
        self.assertIsNone(_grab_device("/dev/input/event1234"))

    def test_gamepad_purpose_none(self):
        # forward abs joystick events
        active_preset.set("gamepad.joystick.left_purpose", NONE)
        global_config.set("gamepad.joystick.right_purpose", NONE)

        self.injector = Injector(groups.find(name="gamepad"), active_preset)
        self.injector.context = Context(active_preset)

        path = "/dev/input/event30"
        device = self.injector._grab_device(path)
        self.assertIsNone(device)  # no capability is used, so it won't grab

        active_preset.change(EventCombination([EV_KEY, BTN_A, 1]), "keyboard", "a")
        device = self.injector._grab_device(path)
        self.assertIsNotNone(device)
        gamepad = classify(device) == GAMEPAD
        self.assertTrue(gamepad)

    def test_gamepad_purpose_none_2(self):
        # forward abs joystick events for the left joystick only
        active_preset.set("gamepad.joystick.left_purpose", NONE)
        global_config.set("gamepad.joystick.right_purpose", MOUSE)

        self.injector = Injector(groups.find(name="gamepad"), active_preset)
        self.injector.context = Context(active_preset)

        path = "/dev/input/event30"
        device = self.injector._grab_device(path)
        # the right joystick maps as mouse, so it is grabbed
        # even with an empty preset
        self.assertIsNotNone(device)
        gamepad = classify(device) == GAMEPAD
        self.assertTrue(gamepad)

        active_preset.change(EventCombination([EV_KEY, BTN_A, 1]), "keyboard", "a")
        device = self.injector._grab_device(path)
        gamepad = classify(device) == GAMEPAD
        self.assertIsNotNone(device)
        self.assertTrue(gamepad)

    def test_skip_unused_device(self):
        # skips a device because its capabilities are not used in the preset
        active_preset.change(EventCombination([EV_KEY, 10, 1]), "keyboard", "a")
        self.injector = Injector(groups.find(key="Foo Device 2"), active_preset)
        self.injector.context = Context(active_preset)
        path = "/dev/input/event11"
        device = self.injector._grab_device(path)
        self.assertIsNone(device)
        self.assertEqual(self.failed, 0)

    def test_skip_unknown_device(self):
        active_preset.change(EventCombination([EV_KEY, 10, 1]), "keyboard", "a")

        # skips a device because its capabilities are not used in the preset
        self.injector = Injector(groups.find(key="Foo Device 2"), active_preset)
        self.injector.context = Context(active_preset)
        path = "/dev/input/event11"
        device = self.injector._grab_device(path)

        # skips the device alltogether, so no grab attempts fail
        self.assertEqual(self.failed, 0)
        self.assertIsNone(device)

    def test_numlock(self):
        before = is_numlock_on()

        set_numlock(not before)  # should change
        self.assertEqual(not before, is_numlock_on())

        @ensure_numlock
        def wrapped_1():
            set_numlock(not is_numlock_on())

        @ensure_numlock
        def wrapped_2():
            pass

        # should not change
        wrapped_1()
        self.assertEqual(not before, is_numlock_on())
        wrapped_2()
        self.assertEqual(not before, is_numlock_on())

        # toggle one more time to restore the previous configuration
        set_numlock(before)
        self.assertEqual(before, is_numlock_on())

    def test_gamepad_to_mouse(self):
        # maps gamepad joystick events to mouse events
        global_config.set("gamepad.joystick.non_linearity", 1)
        pointer_speed = 80
        global_config.set("gamepad.joystick.pointer_speed", pointer_speed)
        global_config.set("gamepad.joystick.left_purpose", MOUSE)

        # they need to sum up before something is written
        divisor = 10
        x = MAX_ABS / pointer_speed / divisor
        y = MAX_ABS / pointer_speed / divisor
        push_events(
            "gamepad",
            [
                new_event(EV_ABS, ABS_X, x),
                new_event(EV_ABS, ABS_Y, y),
                new_event(EV_ABS, ABS_X, -x),
                new_event(EV_ABS, ABS_Y, -y),
            ],
        )

        self.injector = Injector(groups.find(name="gamepad"), active_preset)
        self.injector.start()

        # wait for the injector to start sending, at most 1s
        uinput_write_history_pipe[0].poll(1)

        # wait a bit more for it to sum up
        sleep = 0.5
        time.sleep(sleep)

        # convert the write history to some easier to manage list
        history = read_write_history_pipe()

        if history[0][0] == EV_ABS:
            raise AssertionError(
                "The injector probably just forwarded them unchanged"
                # possibly in addition to writing mouse events
            )

        # movement is written at 60hz and it takes `divisor` steps to
        # move 1px. take it times 2 for both x and y events.
        self.assertGreater(len(history), 60 * sleep * 0.9 * 2 / divisor)
        self.assertLess(len(history), 60 * sleep * 1.1 * 2 / divisor)

        # those may be in arbitrary order
        count_x = history.count((EV_REL, REL_X, -1))
        count_y = history.count((EV_REL, REL_Y, -1))
        self.assertGreater(count_x, 1)
        self.assertGreater(count_y, 1)
        # only those two types of events were written
        self.assertEqual(len(history), count_x + count_y)

    def test_gamepad_forward_joysticks(self):
        push_events(
            "gamepad",
            [
                # should forward them unmodified
                new_event(EV_ABS, ABS_X, 10),
                new_event(EV_ABS, ABS_Y, 20),
                new_event(EV_ABS, ABS_X, -30),
                new_event(EV_ABS, ABS_Y, -40),
                new_event(EV_KEY, BTN_A, 1),
                new_event(EV_KEY, BTN_A, 0),
            ]
            * 2,
        )

        active_preset.set("gamepad.joystick.left_purpose", NONE)
        active_preset.set("gamepad.joystick.right_purpose", NONE)
        # BTN_A -> 77
        active_preset.change(EventCombination([1, BTN_A, 1]), "keyboard", "b")
        system_mapping._set("b", 77)
        self.injector = Injector(groups.find(name="gamepad"), active_preset)
        self.injector.start()

        # wait for the injector to start sending, at most 1s
        uinput_write_history_pipe[0].poll(1)
        time.sleep(0.2)

        # convert the write history to some easier to manage list
        history = read_write_history_pipe()

        self.assertEqual(history.count((EV_ABS, ABS_X, 10)), 2)
        self.assertEqual(history.count((EV_ABS, ABS_Y, 20)), 2)
        self.assertEqual(history.count((EV_ABS, ABS_X, -30)), 2)
        self.assertEqual(history.count((EV_ABS, ABS_Y, -40)), 2)
        self.assertEqual(history.count((EV_KEY, 77, 1)), 2)
        self.assertEqual(history.count((EV_KEY, 77, 0)), 2)

    def test_gamepad_trigger(self):
        # map one of the triggers to BTN_NORTH, while the other one
        # should be forwarded unchanged
        value = MAX_ABS // 2
        push_events(
            "gamepad",
            [
                new_event(EV_ABS, ABS_Z, value),
                new_event(EV_ABS, ABS_RZ, value),
            ],
        )

        # ABS_Z -> 77
        # ABS_RZ is not mapped
        active_preset.change(EventCombination((EV_ABS, ABS_Z, 1)), "keyboard", "b")
        system_mapping._set("b", 77)
        self.injector = Injector(groups.find(name="gamepad"), active_preset)
        self.injector.start()

        # wait for the injector to start sending, at most 1s
        uinput_write_history_pipe[0].poll(1)
        time.sleep(0.2)

        # convert the write history to some easier to manage list
        history = read_write_history_pipe()

        self.assertEqual(history.count((EV_KEY, 77, 1)), 1)
        self.assertEqual(history.count((EV_ABS, ABS_RZ, value)), 1)

    @mock.patch("evdev.InputDevice.ungrab")
    def test_gamepad_to_mouse_joystick_to_mouse(self, ungrab_patch):
        active_preset.set("gamepad.joystick.left_purpose", MOUSE)
        active_preset.set("gamepad.joystick.right_purpose", NONE)
        self.injector = Injector(groups.find(name="gamepad"), active_preset)
        # the stop message will be available in the pipe right away,
        # so run won't block and just stop. all the stuff
        # will be initialized though, so that stuff can be tested
        self.injector.stop_injecting()

        # the context serves no purpose in the main process (which runs the
        # tests). The context is only accessible in the newly created process.
        self.assertIsNone(self.injector.context)

        # not in a process because this doesn't call start, so the
        # joystick_to_mouse state can be checked
        self.injector.run()

        joystick_to_mouse = self.find_joystick_to_mouse()

        self.assertEqual(joystick_to_mouse._abs_range[0], MIN_ABS)
        self.assertEqual(joystick_to_mouse._abs_range[1], MAX_ABS)
        self.assertEqual(
            self.injector.context.preset.get("gamepad.joystick.left_purpose"), MOUSE
        )

        self.assertEqual(ungrab_patch.call_count, 1)

    def test_device1_not_a_gamepad(self):
        active_preset.set("gamepad.joystick.left_purpose", MOUSE)
        active_preset.set("gamepad.joystick.right_purpose", WHEEL)
        self.injector = Injector(groups.find(key="Foo Device 2"), active_preset)
        self.injector.stop_injecting()
        self.injector.run()

        # not a gamepad, so nothing should happen
        self.assertEqual(len(self.injector._consumer_controls), 0)

    def test_get_udev_name(self):
        self.injector = Injector(groups.find(key="Foo Device 2"), active_preset)
        suffix = "mapped"
        prefix = "input-remapper"
        expected = f'{prefix} {"a" * (80 - len(suffix) - len(prefix) - 2)} {suffix}'
        self.assertEqual(len(expected), 80)
        self.assertEqual(get_udev_name("a" * 100, suffix), expected)

        self.injector.device = "abcd"
        self.assertEqual(
            get_udev_name("abcd", "forwarded"),
            "input-remapper abcd forwarded",
        )

    @mock.patch("evdev.InputDevice.ungrab")
    def test_capabilities_and_uinput_presence(self, ungrab_patch):
        active_preset.change(EventCombination([EV_KEY, KEY_A, 1]), "keyboard", "c")
        active_preset.change(
            EventCombination([EV_REL, REL_HWHEEL, 1]), "keyboard", "k(b)"
        )
        self.injector = Injector(groups.find(key="Foo Device 2"), active_preset)
        self.injector.stop_injecting()
        self.injector.run()

        self.assertEqual(
            self.injector.context.preset.get_mapping(
                EventCombination([EV_KEY, KEY_A, 1])
            ),
            ("c", "keyboard"),
        )
        self.assertEqual(
            self.injector.context.key_to_code[((EV_KEY, KEY_A, 1),)],
            (KEY_C, "keyboard"),
        )
        self.assertEqual(
            self.injector.context.preset.get_mapping(
                EventCombination([EV_REL, REL_HWHEEL, 1])
            ),
            ("k(b)", "keyboard"),
        )
        self.assertEqual(
            self.injector.context.macros[((EV_REL, REL_HWHEEL, 1),)][0].code, "k(b)"
        )

        self.assertListEqual(
            sorted(uinputs.keys()),
            sorted(
                [
                    # reading and preventing original events from reaching the
                    # display server
                    "input-remapper Foo Device foo forwarded",
                    "input-remapper Foo Device forwarded",
                ]
            ),
        )

        forwarded_foo = uinputs.get("input-remapper Foo Device foo forwarded")
        forwarded = uinputs.get("input-remapper Foo Device forwarded")
        self.assertIsNotNone(forwarded_foo)
        self.assertIsNotNone(forwarded)

        # copies capabilities for all other forwarded devices
        self.assertIn(EV_REL, forwarded_foo.capabilities())
        self.assertIn(EV_KEY, forwarded.capabilities())
        self.assertEqual(sorted(forwarded.capabilities()[EV_KEY]), keyboard_keys)

        self.assertEqual(ungrab_patch.call_count, 2)

    def test_injector(self):
        # the tests in test_keycode_mapper.py test this stuff in detail

        numlock_before = is_numlock_on()

        combination = EventCombination((EV_KEY, 8, 1), (EV_KEY, 9, 1))
        active_preset.change(combination, "keyboard", "k(KEY_Q).k(w)")
        active_preset.change(EventCombination([EV_ABS, ABS_HAT0X, -1]), "keyboard", "a")
        # one mapping that is unknown in the system_mapping on purpose
        input_b = 10
        active_preset.change(EventCombination([EV_KEY, input_b, 1]), "keyboard", "b")

        # stuff the active_preset outputs (except for the unknown b)
        system_mapping.clear()
        code_a = 100
        code_q = 101
        code_w = 102
        system_mapping._set("a", code_a)
        system_mapping._set("key_q", code_q)
        system_mapping._set("w", code_w)

        push_events(
            "Bar Device",
            [
                # should execute a macro...
                new_event(EV_KEY, 8, 1),
                new_event(EV_KEY, 9, 1),  # ...now
                new_event(EV_KEY, 8, 0),
                new_event(EV_KEY, 9, 0),
                # gamepad stuff. trigger a combination
                new_event(EV_ABS, ABS_HAT0X, -1),
                new_event(EV_ABS, ABS_HAT0X, 0),
                # just pass those over without modifying
                new_event(EV_KEY, 10, 1),
                new_event(EV_KEY, 10, 0),
                new_event(3124, 3564, 6542),
            ],
        )

        self.injector = Injector(groups.find(name="Bar Device"), active_preset)
<<<<<<< HEAD
        self.assertEqual(self.injector.get_state(), InjectorStates.UNKNOWN)
=======
        self.assertEqual(self.injector.get_state(), UNKNOWN)
>>>>>>> c3bc4ecd
        self.injector.start()
        self.assertEqual(self.injector.get_state(), InjectorStates.STARTING)

        uinput_write_history_pipe[0].poll(timeout=1)
        self.assertEqual(self.injector.get_state(), InjectorStates.RUNNING)
        time.sleep(EVENT_READ_TIMEOUT * 10)

        # sending anything arbitrary does not stop the process
        # (is_alive checked later after some time)
        self.injector._msg_pipe[1].send(1234)

        # convert the write history to some easier to manage list
        history = read_write_history_pipe()

        # 1 event before the combination was triggered (+1 for release)
        # 4 events for the macro
        # 2 for mapped keys
        # 3 for forwarded events
        self.assertEqual(len(history), 11)

        # since the macro takes a little bit of time to execute, its
        # keystrokes are all over the place.
        # just check if they are there and if so, remove them from the list.
        self.assertIn((EV_KEY, 8, 1), history)
        self.assertIn((EV_KEY, code_q, 1), history)
        self.assertIn((EV_KEY, code_q, 1), history)
        self.assertIn((EV_KEY, code_q, 0), history)
        self.assertIn((EV_KEY, code_w, 1), history)
        self.assertIn((EV_KEY, code_w, 0), history)
        index_q_1 = history.index((EV_KEY, code_q, 1))
        index_q_0 = history.index((EV_KEY, code_q, 0))
        index_w_1 = history.index((EV_KEY, code_w, 1))
        index_w_0 = history.index((EV_KEY, code_w, 0))
        self.assertGreater(index_q_0, index_q_1)
        self.assertGreater(index_w_1, index_q_0)
        self.assertGreater(index_w_0, index_w_1)
        del history[index_q_1]
        index_q_0 = history.index((EV_KEY, code_q, 0))
        del history[index_q_0]
        index_w_1 = history.index((EV_KEY, code_w, 1))
        del history[index_w_1]
        index_w_0 = history.index((EV_KEY, code_w, 0))
        del history[index_w_0]

        # the rest should be in order.
        # first the incomplete combination key that wasn't mapped to anything
        # and just forwarded. The input event that triggered the macro
        # won't appear here.
        self.assertEqual(history[0], (EV_KEY, 8, 1))
        self.assertEqual(history[1], (EV_KEY, 8, 0))
        # value should be 1, even if the input event was -1.
        # Injected keycodes should always be either 0 or 1
        self.assertEqual(history[2], (EV_KEY, code_a, 1))
        self.assertEqual(history[3], (EV_KEY, code_a, 0))
        self.assertEqual(history[4], (EV_KEY, input_b, 1))
        self.assertEqual(history[5], (EV_KEY, input_b, 0))
        self.assertEqual(history[6], (3124, 3564, 6542))

        time.sleep(0.1)
        self.assertTrue(self.injector.is_alive())

        numlock_after = is_numlock_on()
        self.assertEqual(numlock_before, numlock_after)
        self.assertEqual(self.injector.get_state(), InjectorStates.RUNNING)

    def test_any_funky_event_as_button(self):
        # as long as should_map_as_btn says it should be a button,
        # it will be.
        EV_TYPE = 4531
        CODE_1 = 754
        CODE_2 = 4139

        w_down = (EV_TYPE, CODE_1, -1)
        w_up = (EV_TYPE, CODE_1, 0)

        d_down = (EV_TYPE, CODE_2, 1)
        d_up = (EV_TYPE, CODE_2, 0)

        active_preset.change(EventCombination([*w_down[:2], -1]), "keyboard", "w")
        active_preset.change(EventCombination([*d_down[:2], 1]), "keyboard", "k(d)")

        system_mapping.clear()
        code_w = 71
        code_d = 74
        system_mapping._set("w", code_w)
        system_mapping._set("d", code_d)

        def do_stuff():
            if self.injector is not None:
                # discard the previous injector
                self.injector.stop_injecting()
                time.sleep(0.1)
                while uinput_write_history_pipe[0].poll():
                    uinput_write_history_pipe[0].recv()

            push_events(
                "gamepad",
                [
                    new_event(*w_down),
                    new_event(*d_down),
                    new_event(*w_up),
                    new_event(*d_up),
                ],
            )

            self.injector = Injector(groups.find(name="gamepad"), active_preset)

            # the injector will otherwise skip the device because
            # the capabilities don't contain EV_TYPE
            input = InputDevice("/dev/input/event30")
            self.injector._grab_device = lambda *args: input

            self.injector.start()
            uinput_write_history_pipe[0].poll(timeout=1)
            time.sleep(EVENT_READ_TIMEOUT * 10)
            return read_write_history_pipe()

        """no"""

        history = do_stuff()
        self.assertEqual(history.count((EV_KEY, code_w, 1)), 0)
        self.assertEqual(history.count((EV_KEY, code_d, 1)), 0)
        self.assertEqual(history.count((EV_KEY, code_w, 0)), 0)
        self.assertEqual(history.count((EV_KEY, code_d, 0)), 0)

        """yes"""

        with mock.patch("inputremapper.utils.should_map_as_btn", lambda *_: True):
            history = do_stuff()
            self.assertEqual(history.count((EV_KEY, code_w, 1)), 1)
            self.assertEqual(history.count((EV_KEY, code_d, 1)), 1)
            self.assertEqual(history.count((EV_KEY, code_w, 0)), 1)
            self.assertEqual(history.count((EV_KEY, code_d, 0)), 1)

    def test_wheel(self):
        # wheel release events are made up with a debouncer

        # map those two to stuff
        w_up = (EV_REL, REL_WHEEL, -1)
        hw_right = (EV_REL, REL_HWHEEL, 1)

        # should be forwarded and present in the capabilities
        hw_left = (EV_REL, REL_HWHEEL, -1)

        active_preset.change(EventCombination(hw_right), "keyboard", "k(b)")
        active_preset.change(EventCombination(w_up), "keyboard", "c")

        system_mapping.clear()
        code_b = 91
        code_c = 92
        system_mapping._set("b", code_b)
        system_mapping._set("c", code_c)

        group_key = "Foo Device 2"

        push_events(
            group_key,
            [new_event(*w_up)] * 10
            + [new_event(*hw_right), new_event(*w_up)] * 5
            + [new_event(*hw_left)],
        )

        group = groups.find(key=group_key)
        self.injector = Injector(group, active_preset)

        device = InputDevice("/dev/input/event11")
        # make sure this test uses a device that has the needed capabilities
        # for the injector to grab it
        self.assertIn(EV_REL, device.capabilities())
        self.assertIn(REL_WHEEL, device.capabilities()[EV_REL])
        self.assertIn(REL_HWHEEL, device.capabilities()[EV_REL])
        self.assertIn(device.path, group.paths)

        self.injector.start()

        # wait for the first injected key down event
        uinput_write_history_pipe[0].poll(timeout=1)
        self.assertTrue(uinput_write_history_pipe[0].poll())
        event = uinput_write_history_pipe[0].recv()
        self.assertEqual(event.t, (EV_KEY, code_c, 1))

        # in 5 more read-loop ticks, nothing new should have happened.
        # add a bit of a head-start of one EVENT_READ_TIMEOUT to avoid race-conditions
        # in tests
        self.assertFalse(
            uinput_write_history_pipe[0].poll(timeout=EVENT_READ_TIMEOUT * 6)
        )

        # 5 more and it should be within the second phase in which
        # the horizontal wheel is used. add some tolerance
        self.assertAlmostEqual(
            wait_for_uinput_write(), EVENT_READ_TIMEOUT * 5, delta=EVENT_READ_TIMEOUT
        )
        event = uinput_write_history_pipe[0].recv()
        self.assertEqual(event.t, (EV_KEY, code_b, 1))

        time.sleep(EVENT_READ_TIMEOUT * 10 + 5 / 60)
        # after 21 read-loop ticks all events should be consumed, wait for
        # at least 3 (lets use 5 so that the test passes even if it lags)
        # ticks so that the debouncers are triggered.
        # Key-up events for both wheel events should be written now that no
        # new key-down event arrived.
        events = read_write_history_pipe()
        self.assertEqual(events.count((EV_KEY, code_b, 0)), 1)
        self.assertEqual(events.count((EV_KEY, code_c, 0)), 1)
        self.assertEqual(events.count(hw_left), 1)  # the unmapped wheel

        # the unmapped wheel won't get a debounced release command, it's
        # forwarded as is
        self.assertNotIn((EV_REL, REL_HWHEEL, 0), events)

        self.assertEqual(len(events), 3)

    def test_store_permutations_for_macros(self):
        mapping = Preset()
        ev_1 = (EV_KEY, 41, 1)
        ev_2 = (EV_KEY, 42, 1)
        ev_3 = (EV_KEY, 43, 1)
        # a combination
        mapping.change(EventCombination(ev_1, ev_2, ev_3), "keyboard", "k(a)")
        self.injector = Injector(groups.find(key="Foo Device 2"), mapping)

        history = []

        class Stop(Exception):
            pass

        def _copy_capabilities(*args):
            history.append(args)
            # avoid going into any mainloop
            raise Stop()

        with mock.patch.object(self.injector, "_copy_capabilities", _copy_capabilities):
            try:
                self.injector.run()
            except Stop:
                pass

            # one call
            self.assertEqual(len(history), 1)
            # first argument of the first call
            macros = self.injector.context.macros
            self.assertEqual(len(macros), 2)
            self.assertEqual(macros[(ev_1, ev_2, ev_3)][0].code, "k(a)")
            self.assertEqual(macros[(ev_2, ev_1, ev_3)][0].code, "k(a)")

    def test_key_to_code(self):
        mapping = Preset()
        ev_1 = (EV_KEY, 41, 1)
        ev_2 = (EV_KEY, 42, 1)
        ev_3 = (EV_KEY, 43, 1)
        ev_4 = (EV_KEY, 44, 1)
        mapping.change(EventCombination(ev_1), "keyboard", "a")
        # a combination
        mapping.change(EventCombination(ev_2, ev_3, ev_4), "keyboard", "b")
        self.assertEqual(
            mapping.get_mapping(EventCombination(ev_2, ev_3, ev_4)), ("b", "keyboard")
        )

        system_mapping.clear()
        system_mapping._set("a", 51)
        system_mapping._set("b", 52)

        injector = Injector(groups.find(key="Foo Device 2"), mapping)
        injector.context = Context(mapping)
        self.assertEqual(injector.context.key_to_code.get((ev_1,)), (51, "keyboard"))
        # permutations to make matching combinations easier
        self.assertEqual(
            injector.context.key_to_code.get((ev_2, ev_3, ev_4)), (52, "keyboard")
        )
        self.assertEqual(
            injector.context.key_to_code.get((ev_3, ev_2, ev_4)), (52, "keyboard")
        )
        self.assertEqual(len(injector.context.key_to_code), 3)

    def test_is_in_capabilities(self):
        key = EventCombination([1, 2, 1])
        capabilities = {1: [9, 2, 5]}
        self.assertTrue(is_in_capabilities(key, capabilities))

        key = EventCombination((1, 2, 1), (1, 3, 1))
        capabilities = {1: [9, 2, 5]}
        # only one of the codes of the combination is required.
        # The goal is to make combinations= across those sub-devices possible,
        # that make up one hardware device
        self.assertTrue(is_in_capabilities(key, capabilities))

        key = EventCombination((1, 2, 1), (1, 5, 1))
        capabilities = {1: [9, 2, 5]}
        self.assertTrue(is_in_capabilities(key, capabilities))


class TestModifyCapabilities(unittest.TestCase):
    @classmethod
    def setUpClass(cls):
        quick_cleanup()

    def setUp(self):
        class FakeDevice:
            def __init__(self):
                self._capabilities = {
                    evdev.ecodes.EV_SYN: [1, 2, 3],
                    evdev.ecodes.EV_FF: [1, 2, 3],
                    EV_ABS: [
                        (
                            1,
                            evdev.AbsInfo(
                                value=None,
                                min=None,
                                max=1234,
                                fuzz=None,
                                flat=None,
                                resolution=None,
                            ),
                        ),
                        (
                            2,
                            evdev.AbsInfo(
                                value=None,
                                min=50,
                                max=2345,
                                fuzz=None,
                                flat=None,
                                resolution=None,
                            ),
                        ),
                        3,
                    ],
                }

            def capabilities(self, absinfo=False):
                assert absinfo is True
                return self._capabilities

        mapping = Preset()
        mapping.change(EventCombination([EV_KEY, 80, 1]), "keyboard", "a")
        mapping.change(EventCombination([EV_KEY, 81, 1]), "keyboard", DISABLE_NAME)

        macro_code = "r(2, m(sHiFt_l, r(2, k(1).k(2))))"
        macro = parse(macro_code, mapping)

        mapping.change(EventCombination([EV_KEY, 60, 111]), "keyboard", macro_code)

        # going to be ignored, because EV_REL cannot be mapped, that's
        # mouse movements.
        mapping.change(EventCombination([EV_REL, 1234, 3]), "keyboard", "b")

        self.a = system_mapping.get("a")
        self.shift_l = system_mapping.get("ShIfT_L")
        self.one = system_mapping.get(1)
        self.two = system_mapping.get("2")
        self.left = system_mapping.get("BtN_lEfT")
        self.fake_device = FakeDevice()
        self.mapping = mapping
        self.macro = macro

    def check_keys(self, capabilities):
        """No matter the configuration, EV_KEY will be mapped to EV_KEY."""
        self.assertIn(EV_KEY, capabilities)
        keys = capabilities[EV_KEY]
        self.assertIn(self.a, keys)
        self.assertIn(self.one, keys)
        self.assertIn(self.two, keys)
        self.assertIn(self.shift_l, keys)
        self.assertNotIn(DISABLE_CODE, keys)

    def tearDown(self):
        quick_cleanup()

    def test_copy_capabilities(self):
        self.mapping.change(
            EventCombination([EV_KEY, 60, 1]), "keyboard", self.macro.code
        )

        # I don't know what ABS_VOLUME is, for now I would like to just always
        # remove it until somebody complains, since its presence broke stuff
        self.injector = Injector(None, self.mapping)
        self.fake_device._capabilities = {
            EV_ABS: [ABS_VOLUME, (ABS_X, evdev.AbsInfo(0, 0, 500, 0, 0, 0))],
            EV_KEY: [1, 2, 3],
            EV_REL: [11, 12, 13],
            evdev.ecodes.EV_SYN: [1],
            evdev.ecodes.EV_FF: [2],
        }

        capabilities = self.injector._copy_capabilities(self.fake_device)
        self.assertNotIn(ABS_VOLUME, capabilities[EV_ABS])
        self.assertNotIn(evdev.ecodes.EV_SYN, capabilities)
        self.assertNotIn(evdev.ecodes.EV_FF, capabilities)
        self.assertListEqual(capabilities[EV_KEY], [1, 2, 3])
        self.assertListEqual(capabilities[EV_REL], [11, 12, 13])
        self.assertEqual(capabilities[EV_ABS][0][1].max, 500)


if __name__ == "__main__":
    unittest.main()<|MERGE_RESOLUTION|>--- conflicted
+++ resolved
@@ -47,7 +47,11 @@
 from inputremapper.injection.injector import (
     Injector,
     is_in_capabilities,
-    InjectorStates,
+    STARTING,
+    RUNNING,
+    STOPPED,
+    NO_GRAB,
+    UNKNOWN,
     get_udev_name,
 )
 from inputremapper.injection.numlock import is_numlock_on, set_numlock, ensure_numlock
@@ -110,7 +114,7 @@
     def tearDown(self):
         if self.injector is not None:
             self.injector.stop_injecting()
-            self.assertEqual(self.injector.get_state(), InjectorStates.STOPPED)
+            self.assertEqual(self.injector.get_state(), STOPPED)
             self.injector = None
         evdev.InputDevice.grab = self.grab
 
@@ -152,14 +156,14 @@
         self.assertIsNone(device)
         self.assertGreaterEqual(self.failed, 1)
 
-        self.assertEqual(self.injector.get_state(), InjectorStates.UNKNOWN)
+        self.assertEqual(self.injector.get_state(), UNKNOWN)
         self.injector.start()
-        self.assertEqual(self.injector.get_state(), InjectorStates.STARTING)
+        self.assertEqual(self.injector.get_state(), STARTING)
         # since none can be grabbed, the process will terminate. But that
         # actually takes quite some time.
         time.sleep(self.injector.regrab_timeout * 12)
         self.assertFalse(self.injector.is_alive())
-        self.assertEqual(self.injector.get_state(), InjectorStates.NO_GRAB)
+        self.assertEqual(self.injector.get_state(), NO_GRAB)
 
     def test_grab_device_1(self):
         active_preset.change(EventCombination([EV_ABS, ABS_HAT0X, 1]), "keyboard", "a")
@@ -526,16 +530,12 @@
         )
 
         self.injector = Injector(groups.find(name="Bar Device"), active_preset)
-<<<<<<< HEAD
-        self.assertEqual(self.injector.get_state(), InjectorStates.UNKNOWN)
-=======
         self.assertEqual(self.injector.get_state(), UNKNOWN)
->>>>>>> c3bc4ecd
         self.injector.start()
-        self.assertEqual(self.injector.get_state(), InjectorStates.STARTING)
+        self.assertEqual(self.injector.get_state(), STARTING)
 
         uinput_write_history_pipe[0].poll(timeout=1)
-        self.assertEqual(self.injector.get_state(), InjectorStates.RUNNING)
+        self.assertEqual(self.injector.get_state(), RUNNING)
         time.sleep(EVENT_READ_TIMEOUT * 10)
 
         # sending anything arbitrary does not stop the process
@@ -594,7 +594,7 @@
 
         numlock_after = is_numlock_on()
         self.assertEqual(numlock_before, numlock_after)
-        self.assertEqual(self.injector.get_state(), InjectorStates.RUNNING)
+        self.assertEqual(self.injector.get_state(), RUNNING)
 
     def test_any_funky_event_as_button(self):
         # as long as should_map_as_btn says it should be a button,
