#!/usr/bin/python3
# -*- coding: utf-8 -*-
# input-remapper - GUI for device specific keyboard mappings
# Copyright (C) 2022 sezanzeb <proxima@sezanzeb.de>
#
# This file is part of input-remapper.
#
# input-remapper is free software: you can redistribute it and/or modify
# it under the terms of the GNU General Public License as published by
# the Free Software Foundation, either version 3 of the License, or
# (at your option) any later version.
#
# input-remapper is distributed in the hope that it will be useful,
# but WITHOUT ANY WARRANTY; without even the implied warranty of
# MERCHANTABILITY or FITNESS FOR A PARTICULAR PURPOSE.  See the
# GNU General Public License for more details.
#
# You should have received a copy of the GNU General Public License
# along with input-remapper.  If not, see <https://www.gnu.org/licenses/>.
from evdev._ecodes import EV_ABS, ABS_Y

from tests.test import logger, quick_cleanup, new_event

import time
import unittest
import re
import asyncio
import multiprocessing
from unittest import mock

from evdev.ecodes import (
    EV_REL,
    EV_KEY,
    REL_Y,
    REL_HWHEEL,
    REL_WHEEL_HI_RES,
    REL_HWHEEL_HI_RES,
    KEY_A,
    KEY_B,
    KEY_C,
    KEY_E,
)

from inputremapper.injection.macros.macro import (
    Macro,
    _type_check,
    macro_variables,
    _type_check_variablename,
    _resolve,
    Variable,
)
from inputremapper.injection.macros.parse import (
    parse,
    _extract_args,
    is_this_a_macro,
    _parse_recurse,
    handle_plus_syntax,
    _count_brackets,
    _split_keyword_arg,
    remove_whitespaces,
    remove_comments,
    get_macro_argument_names,
    get_num_parameters,
)
from inputremapper.exceptions import MacroParsingError
from inputremapper.injection.context import Context
from inputremapper.configs.global_config import global_config
from inputremapper.configs.preset import Preset
from inputremapper.configs.system_mapping import system_mapping
from inputremapper.utils import PRESS, RELEASE


class MacroTestBase(unittest.IsolatedAsyncioTestCase):
    def setUp(self):
        self.result = []

        try:
            self.loop = asyncio.get_event_loop()
        except RuntimeError:
            # suddenly "There is no current event loop in thread 'MainThread'"
            # errors started to appear
            self.loop = asyncio.new_event_loop()
            asyncio.set_event_loop(self.loop)

        self.context = Context(Preset())

    def tearDown(self):
        self.result = []
        quick_cleanup()

    def handler(self, ev_type, code, value):
        """Where macros should write codes to."""
        logger.info(f"macro wrote{(ev_type, code, value)}")
        self.result.append((ev_type, code, value))

    async def trigger_sequence(self, macro: Macro, event):
        for listener in self.context.listeners:
            asyncio.ensure_future(listener(event))
            await asyncio.sleep(
                0
            )  # this still might cause race conditions and the test to fail

        macro.press_trigger()
        if macro.running:
            return
        asyncio.ensure_future(macro.run(self.handler))

    async def release_sequence(self, macro, event):
        for listener in self.context.listeners:
            asyncio.ensure_future(listener(event))
            await asyncio.sleep(
                0
            )  # this still might cause race conditions and the test to fail

        if macro.is_holding:
            macro.release_trigger()


class DummyMapping:
    macro_key_sleep_ms = 10
    rate = 60


class TestMacros(MacroTestBase):
    async def test_named_parameter(self):
        result = []

        def patch(_, a, b, c, d=400):
            result.append((a, b, c, d))

        functions = {"key": patch}
        with mock.patch("inputremapper.injection.macros.parse.FUNCTIONS", functions):
            await parse("key(1, d=4, b=2, c=3)", self.context, DummyMapping).run(
                self.handler
            )
            await parse("key(1, b=2, c=3)", self.context, DummyMapping).run(
                self.handler
            )
            self.assertListEqual(result, [(1, 2, 3, 4), (1, 2, 3, 400)])

    def test_get_macro_argument_names(self):
        self.assertEqual(
            get_macro_argument_names(Macro.add_if_tap),
            ["then", "else", "timeout"],
        )

        self.assertEqual(
            get_macro_argument_names(Macro.add_hold_keys),
            ["*symbols"],
        )

    def test_get_num_parameters(self):
        self.assertEqual(get_num_parameters(Macro.add_if_tap), (0, 3))
        self.assertEqual(get_num_parameters(Macro.add_key), (1, 1))
        self.assertEqual(get_num_parameters(Macro.add_hold_keys), (0, float("inf")))

    def test_remove_whitespaces(self):
        self.assertEqual(remove_whitespaces('foo"bar"foo'), 'foo"bar"foo')
        self.assertEqual(remove_whitespaces('foo" bar"foo'), 'foo" bar"foo')
        self.assertEqual(remove_whitespaces('foo" bar"fo" "o'), 'foo" bar"fo" "o')
        self.assertEqual(remove_whitespaces(' fo o"\nba r "f\noo'), 'foo"\nba r "foo')
        self.assertEqual(remove_whitespaces(' a " b " c " '), 'a" b "c" ')

        self.assertEqual(remove_whitespaces('"""""""""'), '"""""""""')
        self.assertEqual(remove_whitespaces('""""""""'), '""""""""')

        self.assertEqual(remove_whitespaces("      "), "")
        self.assertEqual(remove_whitespaces('     " '), '" ')
        self.assertEqual(remove_whitespaces('     " " '), '" "')

        self.assertEqual(remove_whitespaces("a# ##b", delimiter="##"), "a###b")
        self.assertEqual(remove_whitespaces("a###b", delimiter="##"), "a###b")
        self.assertEqual(remove_whitespaces("a## #b", delimiter="##"), "a## #b")
        self.assertEqual(remove_whitespaces("a## ##b", delimiter="##"), "a## ##b")

    def test_remove_comments(self):
        self.assertEqual(remove_comments("a#b"), "a")
        self.assertEqual(remove_comments('"a#b"'), '"a#b"')
        self.assertEqual(remove_comments('a"#"#b'), 'a"#"')
        self.assertEqual(remove_comments('a"#""#"#b'), 'a"#""#"')
        self.assertEqual(remove_comments('#a"#""#"#b'), "")

        self.assertEqual(
            re.sub(
                r"\s",
                "",
                remove_comments(
                    """
            # a
            b
            # c
            d
        """
                ),
            ),
            "bd",
        )

    async def test_count_brackets(self):
        self.assertEqual(_count_brackets(""), 0)
        self.assertEqual(_count_brackets("()"), 2)
        self.assertEqual(_count_brackets("a()"), 3)
        self.assertEqual(_count_brackets("a(b)"), 4)
        self.assertEqual(_count_brackets("a(b())"), 6)
        self.assertEqual(_count_brackets("a(b(c))"), 7)
        self.assertEqual(_count_brackets("a(b(c))d"), 7)
        self.assertEqual(_count_brackets("a(b(c))d()"), 7)

    def test_resolve(self):
        self.assertEqual(_resolve("a"), "a")
        self.assertEqual(_resolve(1), 1)
        self.assertEqual(_resolve(None), None)

        # $ is part of a custom string here
        self.assertEqual(_resolve('"$a"'), '"$a"')
        self.assertEqual(_resolve("'$a'"), "'$a'")

        # variables are expected to be of the Variable type here, not a $string
        self.assertEqual(_resolve("$a"), "$a")
        variable = Variable("a")
        self.assertEqual(_resolve(variable), None)
        macro_variables["a"] = 1
        self.assertEqual(_resolve(variable), 1)

    def test_type_check(self):
        # allows params that can be cast to the target type
        self.assertEqual(_type_check(1, [str, None], "foo", 0), "1")
        self.assertEqual(_type_check("1", [int, None], "foo", 1), 1)
        self.assertEqual(_type_check(1.2, [str], "foo", 2), "1.2")

        self.assertRaises(
            MacroParsingError,
            lambda: _type_check("1.2", [int], "foo", 3),
        )
        self.assertRaises(MacroParsingError, lambda: _type_check("a", [None], "foo", 0))
        self.assertRaises(MacroParsingError, lambda: _type_check("a", [int], "foo", 1))
        self.assertRaises(
            MacroParsingError,
            lambda: _type_check("a", [int, float], "foo", 2),
        )
        self.assertRaises(
            MacroParsingError,
            lambda: _type_check("a", [int, None], "foo", 3),
        )
        self.assertEqual(_type_check("a", [int, float, None, str], "foo", 4), "a")

        # variables are expected to be of the Variable type here, not a $string
        self.assertRaises(MacroParsingError, lambda: _type_check("$a", [int], "foo", 4))
        variable = Variable("a")
        self.assertEqual(_type_check(variable, [int], "foo", 4), variable)

        self.assertRaises(
            MacroParsingError,
            lambda: _type_check("a", [Macro], "foo", 0),
        )
        self.assertRaises(MacroParsingError, lambda: _type_check(1, [Macro], "foo", 0))
        self.assertEqual(_type_check("1", [Macro, int], "foo", 4), 1)

    def test_type_check_variablename(self):
        self.assertRaises(MacroParsingError, lambda: _type_check_variablename("1a"))
        self.assertRaises(MacroParsingError, lambda: _type_check_variablename("$a"))
        self.assertRaises(MacroParsingError, lambda: _type_check_variablename("a()"))
        self.assertRaises(MacroParsingError, lambda: _type_check_variablename("1"))
        self.assertRaises(MacroParsingError, lambda: _type_check_variablename("+"))
        self.assertRaises(MacroParsingError, lambda: _type_check_variablename("-"))
        self.assertRaises(MacroParsingError, lambda: _type_check_variablename("*"))
        self.assertRaises(MacroParsingError, lambda: _type_check_variablename("a,b"))
        self.assertRaises(MacroParsingError, lambda: _type_check_variablename("a,b"))
        self.assertRaises(MacroParsingError, lambda: _type_check_variablename("#"))
        self.assertRaises(MacroParsingError, lambda: _type_check_variablename(1))
        self.assertRaises(MacroParsingError, lambda: _type_check_variablename(None))
        self.assertRaises(MacroParsingError, lambda: _type_check_variablename([]))
        self.assertRaises(MacroParsingError, lambda: _type_check_variablename(()))

        # doesn't raise
        _type_check_variablename("a")
        _type_check_variablename("_a")
        _type_check_variablename("_A")
        _type_check_variablename("A")
        _type_check_variablename("Abcd")
        _type_check_variablename("Abcd_")
        _type_check_variablename("Abcd_1234")
        _type_check_variablename("Abcd1234_")

    def test_split_keyword_arg(self):
        self.assertTupleEqual(_split_keyword_arg("_A=b"), ("_A", "b"))
        self.assertTupleEqual(_split_keyword_arg("a_=1"), ("a_", "1"))
        self.assertTupleEqual(
            _split_keyword_arg("a=repeat(2, KEY_A)"),
            ("a", "repeat(2, KEY_A)"),
        )
        self.assertTupleEqual(_split_keyword_arg('a="=,#+."'), ("a", '"=,#+."'))

    def test_is_this_a_macro(self):
        self.assertTrue(is_this_a_macro("key(1)"))
        self.assertTrue(is_this_a_macro("key(1).key(2)"))
        self.assertTrue(is_this_a_macro("repeat(1, key(1).key(2))"))

        self.assertFalse(is_this_a_macro("1"))
        self.assertFalse(is_this_a_macro("key_kp1"))
        self.assertFalse(is_this_a_macro("btn_left"))
        self.assertFalse(is_this_a_macro("minus"))
        self.assertFalse(is_this_a_macro("k"))
        self.assertFalse(is_this_a_macro(1))
        self.assertFalse(is_this_a_macro(None))

        self.assertTrue(is_this_a_macro("a+b"))
        self.assertTrue(is_this_a_macro("a+b+c"))
        self.assertTrue(is_this_a_macro("a + b"))
        self.assertTrue(is_this_a_macro("a + b + c"))

    def test_handle_plus_syntax(self):
<<<<<<< HEAD
        self.assertEqual(handle_plus_syntax("a + b"), "modify(a,modify(b,hold()))")
        self.assertEqual(
            handle_plus_syntax("a + b + c"),
            "modify(a,modify(b,modify(c,hold())))",
        )
        self.assertEqual(
            handle_plus_syntax(" a+b+c "),
            "modify(a,modify(b,modify(c,hold())))",
        )
=======
        self.assertEqual(handle_plus_syntax("a + b"), "hold_keys(a,b)")
        self.assertEqual(handle_plus_syntax("a + b + c"), "hold_keys(a,b,c)")
        self.assertEqual(handle_plus_syntax(" a+b+c "), "hold_keys(a,b,c)")
>>>>>>> a9ab691d

        # invalid. The last one with `key` should not have been a parameter
        # of this function to begin with.
        strings = ["+", "a+", "+b", "a\n+\n+\nb", "key(a + b)"]
        for string in strings:
            with self.assertRaises(MacroParsingError):
                logger.info(f'testing "%s"', string)
                handle_plus_syntax(string)

        self.assertEqual(handle_plus_syntax("a"), "a")
        self.assertEqual(handle_plus_syntax("key(a)"), "key(a)")
        self.assertEqual(handle_plus_syntax(""), "")

    def test_parse_plus_syntax(self):
        macro = parse("a + b")
        self.assertEqual(macro.code, "hold_keys(a,b)")

        # this is not erroneously recognized as "plus" syntax
        macro = parse("key(a) # a + b")
        self.assertEqual(macro.code, "key(a)")

    async def test_run_plus_syntax(self):
        macro = parse("a + b + c + d", self.context, DummyMapping)

        macro.press_trigger()
        asyncio.ensure_future(macro.run(self.handler))
        await asyncio.sleep(0.2)
        self.assertTrue(macro.is_holding())

        # starting from the left, presses each one down
        self.assertEqual(self.result[0], (EV_KEY, system_mapping.get("a"), 1))
        self.assertEqual(self.result[1], (EV_KEY, system_mapping.get("b"), 1))
        self.assertEqual(self.result[2], (EV_KEY, system_mapping.get("c"), 1))
        self.assertEqual(self.result[3], (EV_KEY, system_mapping.get("d"), 1))

        # and then releases starting with the previously pressed key
        macro.release_trigger()
        await asyncio.sleep(0.2)
        self.assertFalse(macro.is_holding())
        self.assertEqual(self.result[4], (EV_KEY, system_mapping.get("d"), 0))
        self.assertEqual(self.result[5], (EV_KEY, system_mapping.get("c"), 0))
        self.assertEqual(self.result[6], (EV_KEY, system_mapping.get("b"), 0))
        self.assertEqual(self.result[7], (EV_KEY, system_mapping.get("a"), 0))

    async def test_extract_params(self):
        # splits strings, doesn't try to understand their meaning yet
        def expect(raw, expectation):
            self.assertListEqual(_extract_args(raw), expectation)

        expect("a", ["a"])
        expect("a,b", ["a", "b"])
        expect("a,b,c", ["a", "b", "c"])

        expect("key(a)", ["key(a)"])
        expect("key(a).key(b), key(a)", ["key(a).key(b)", "key(a)"])
        expect("key(a), key(a).key(b)", ["key(a)", "key(a).key(b)"])

        expect(
            'a("foo(1,2,3)", ",,,,,,    "), , ""',
            ['a("foo(1,2,3)", ",,,,,,    ")', "", '""'],
        )

        expect(
            ",1,   ,b,x(,a(),).y().z(),,",
            ["", "1", "", "b", "x(,a(),).y().z()", "", ""],
        )

        expect("repeat(1, key(a))", ["repeat(1, key(a))"])
        expect(
            "repeat(1, key(a)), repeat(1, key(b))",
            ["repeat(1, key(a))", "repeat(1, key(b))"],
        )
        expect(
            "repeat(1, key(a)), repeat(1, key(b)), repeat(1, key(c))",
            ["repeat(1, key(a))", "repeat(1, key(b))", "repeat(1, key(c))"],
        )

        # will be parsed as None
        expect("", [""])
        expect(",", ["", ""])
        expect(",,", ["", "", ""])

    async def test_parse_params(self):
        self.assertEqual(_parse_recurse("", self.context, DummyMapping), None)

        # strings. If it is wrapped in quotes, don't parse the contents
        self.assertEqual(_parse_recurse('"foo"', self.context, DummyMapping), "foo")
        self.assertEqual(
            _parse_recurse('"\tf o o\n"', self.context, DummyMapping),
            "\tf o o\n",
        )
        self.assertEqual(
            _parse_recurse('"foo(a,b)"', self.context, DummyMapping),
            "foo(a,b)",
        )
        self.assertEqual(_parse_recurse('",,,()"', self.context, DummyMapping), ",,,()")

        # strings without quotes only work as long as there is no function call or
        # anything. This is only really acceptable for constants like KEY_A and for
        # variable names, which are not allowed to contain special characters that may
        # have a meaning in the macro syntax.
        self.assertEqual(_parse_recurse("foo", self.context, DummyMapping), "foo")

<<<<<<< HEAD
        self.assertEqual(_parse_recurse("5", self.context, DummyMapping), 5)
        self.assertEqual(_parse_recurse("5.2", self.context, DummyMapping), 5.2)
        self.assertIsInstance(
            _parse_recurse("$foo", self.context, DummyMapping),
            Variable,
        )
        self.assertEqual(_parse_recurse("$foo", self.context, DummyMapping).name, "foo")
=======
        self.assertEqual(_parse_recurse("", self.context), None)
        self.assertEqual(_parse_recurse("None", self.context), None)

        self.assertEqual(_parse_recurse("5", self.context), 5)
        self.assertEqual(_parse_recurse("5.2", self.context), 5.2)
        self.assertIsInstance(_parse_recurse("$foo", self.context), Variable)
        self.assertEqual(_parse_recurse("$foo", self.context).name, "foo")

    async def test_fails(self):
        self.assertIsNone(parse("repeat(1, a)", self.context))
        self.assertIsNone(parse("repeat(a, key(b))", self.context))
        self.assertIsNone(parse("modify(a, b)", self.context))

        # passing a string parameter. This is not a macro, even though
        # it might look like it without the string quotes.
        self.assertIsNone(parse('"modify(a, b)"', self.context))
>>>>>>> a9ab691d

    async def test_0(self):
        macro = parse("key(1)", self.context, DummyMapping)
        one_code = system_mapping.get("1")

        await macro.run(self.handler)
        self.assertListEqual(
            self.result,
            [(EV_KEY, one_code, 1), (EV_KEY, one_code, 0)],
        )
        self.assertEqual(len(macro.child_macros), 0)

    async def test_1(self):
        macro = parse('key(1).key("KEY_A").key(3)', self.context, DummyMapping)

        await macro.run(self.handler)
        self.assertListEqual(
            self.result,
            [
                (EV_KEY, system_mapping.get("1"), 1),
                (EV_KEY, system_mapping.get("1"), 0),
                (EV_KEY, system_mapping.get("a"), 1),
                (EV_KEY, system_mapping.get("a"), 0),
                (EV_KEY, system_mapping.get("3"), 1),
                (EV_KEY, system_mapping.get("3"), 0),
            ],
        )
        self.assertEqual(len(macro.child_macros), 0)

    async def test_raises_error(self):

        # passing a string parameter. This is not a macro, even though
        # it might look like it without the string quotes.
        self.assertRaises(MacroParsingError, parse, '"modify(a, b)"', self.context)
        parse("k(1).h(k(a)).k(3)", self.context)  # No error
        with self.assertRaises(MacroParsingError) as cm:
            parse("k(1))", self.context)
        error = str(cm.exception)
        self.assertIn("bracket", error)
        with self.assertRaises(MacroParsingError) as cm:
            parse("key((1)", self.context)
        error = str(cm.exception)
        self.assertIn("bracket", error)
<<<<<<< HEAD
        self.assertRaises(MacroParsingError, parse, "k((1).k)", self.context)
        self.assertRaises(MacroParsingError, parse, "k()", self.context)
        parse("key(1)", self.context)  # no error
        self.assertRaises(MacroParsingError, parse, "k(1, 1)", self.context)
        parse("key($a)", self.context)  # no error
        self.assertRaises(MacroParsingError, parse, "h(1, 1)", self.context)
        self.assertRaises(MacroParsingError, parse, "h(hold(h(1, 1)))", self.context)
        self.assertRaises(MacroParsingError, parse, "r(1)", self.context)
        self.assertRaises(MacroParsingError, parse, "repeat(a, k(1))", self.context)
        parse("repeat($a, k(1))", self.context)  # no error
        self.assertRaises(MacroParsingError, parse, "r(1, 1)", self.context)
        self.assertRaises(MacroParsingError, parse, "r(k(1), 1)", self.context)
        parse("r(1, macro=k(1))", self.context)  # no error
        self.assertRaises(MacroParsingError, parse, "r(a=1, b=k(1))", self.context)
        self.assertRaises(
            MacroParsingError,
            parse,
            "r(repeats=1, macro=k(1), a=2)",
            self.context,
        )
        self.assertRaises(
            MacroParsingError,
            parse,
            "r(repeats=1, macro=k(1), repeats=2)",
            self.context,
        )
        self.assertRaises(MacroParsingError, parse, "modify(asdf, k(a))", self.context)
        parse("if_tap(, k(a), 1000)", self.context)  # no error
        parse("if_tap(, k(a), timeout=1000)", self.context)  # no error
        parse("if_tap(, k(a), $timeout)", self.context)  # no error
        parse("if_tap(, k(a), timeout=$t)", self.context)  # no error
        parse("if_tap(, key(a))", self.context)  # no error
        parse("if_tap(k(a),)", self.context)  # no error
        self.assertRaises(MacroParsingError, parse, "if_tap(k(a), b)", self.context)
        parse("if_single(k(a),)", self.context)  # no error
        self.assertRaises(MacroParsingError, parse, "if_single(1,)", self.context)
        self.assertRaises(MacroParsingError, parse, "if_single(,1)", self.context)
        parse("mouse(up, 3)", self.context)  # no error
        parse("mouse(up, speed=$a)", self.context)  # no error
        self.assertRaises(MacroParsingError, parse, "mouse(3, up)", self.context)
        parse("wheel(left, 3)", self.context)  # no error
        self.assertRaises(MacroParsingError, parse, "wheel(3, left)", self.context)
        parse("w(2)", self.context)  # no error
        self.assertRaises(MacroParsingError, parse, "wait(a)", self.context)
        parse("ifeq(a, 2, k(a),)", self.context)  # no error
        parse("ifeq(a, 2, , k(a))", self.context)  # no error
        self.assertRaises(MacroParsingError, parse, "ifeq(a, 2, 1,)", self.context)
        self.assertRaises(MacroParsingError, parse, "ifeq(a, 2, , 2)", self.context)
        parse("if_eq(2, $a, k(a),)", self.context)  # no error
        parse("if_eq(2, $a, , else=k(a))", self.context)  # no error
        self.assertRaises(MacroParsingError, parse, "if_eq(2, $a, 1,)", self.context)
        self.assertRaises(MacroParsingError, parse, "if_eq(2, $a, , 2)", self.context)
        with self.assertRaises(MacroParsingError) as cm:
            parse("foo(a)", self.context)
        error = str(cm.exception)
=======
        error = parse("k((1).k)", self.context, True)
        self.assertIsNotNone(error)
        error = parse("k()", self.context, True)
        self.assertIsNotNone(error)
        error = parse("key(1)", self.context, True)
        self.assertIsNone(error)
        error = parse("k(1, 1)", self.context, True)
        self.assertIsNotNone(error)
        error = parse("key($a)", self.context, True)
        self.assertIsNone(error)

        error = parse("h(1, 1)", self.context, True)
        self.assertIsNotNone(error)
        error = parse("h(hold(h(1, 1)))", self.context, True)
        self.assertIsNotNone(error)

        error = parse("r(1)", self.context, True)
        self.assertIsNotNone(error)
        error = parse("repeat(a, k(1))", self.context, True)
        self.assertIsNotNone(error)
        error = parse("repeat($a, k(1))", self.context, True)
        self.assertIsNone(error)
        error = parse("r(1, 1)", self.context, True)
        self.assertIsNotNone(error)
        error = parse("r(k(1), 1)", self.context, True)
        self.assertIsNotNone(error)
        error = parse("r(1, macro=k(1))", self.context, True)
        self.assertIsNone(error)
        error = parse("r(a=1, b=k(1))", self.context, True)
        self.assertIsNotNone(error)
        error = parse("r(repeats=1, macro=k(1), a=2)", self.context, True)
        self.assertIsNotNone(error)
        error = parse("r(repeats=1, macro=k(1), repeats=2)", self.context, True)
        self.assertIsNotNone(error)

        error = parse("modify(asdf, k(a))", self.context, True)
        self.assertIsNotNone(error)

        error = parse("if_tap(, k(a), 1000)", self.context, True)
        self.assertIsNone(error)
        error = parse("if_tap(, k(a), timeout=1000)", self.context, True)
        self.assertIsNone(error)
        error = parse("if_tap(, k(a), $timeout)", self.context, True)
        self.assertIsNone(error)
        error = parse("if_tap(, k(a), timeout=$t)", self.context, True)
        self.assertIsNone(error)
        error = parse("if_tap(, key(a))", self.context, True)
        self.assertIsNone(error)
        error = parse("if_tap(k(a),)", self.context, True)
        self.assertIsNone(error)
        error = parse("if_tap(k(a), b)", self.context, True)
        self.assertIsNotNone(error)

        error = parse("if_single(k(a),)", self.context, True)
        self.assertIsNone(error)
        error = parse("if_single(1,)", self.context, True)
        self.assertIsNotNone(error)
        error = parse("if_single(,1)", self.context, True)
        self.assertIsNotNone(error)

        error = parse("mouse(up, 3)", self.context, True)
        self.assertIsNone(error)
        error = parse("mouse(up, speed=$a)", self.context, True)
        self.assertIsNone(error)
        error = parse("mouse(3, up)", self.context, True)
        self.assertIsNotNone(error)

        error = parse("wheel(left, 3)", self.context, True)
        self.assertIsNone(error)
        error = parse("wheel(3, left)", self.context, True)
        self.assertIsNotNone(error)

        error = parse("w(2)", self.context, True)
        self.assertIsNone(error)
        error = parse("wait(a)", self.context, True)
        self.assertIsNotNone(error)

        error = parse("ifeq(a, 2, k(a),)", self.context, True)
        self.assertIsNone(error)
        error = parse("ifeq(a, 2, , k(a))", self.context, True)
        self.assertIsNone(error)
        error = parse("ifeq(a, 2, None, k(a))", self.context, True)
        self.assertIsNone(error)
        error = parse("ifeq(a, 2, 1,)", self.context, True)
        self.assertIsNotNone(error)
        error = parse("ifeq(a, 2, , 2)", self.context, True)
        self.assertIsNotNone(error)

        error = parse("if_eq(2, $a, k(a),)", self.context, True)
        self.assertIsNone(error)
        error = parse("if_eq(2, $a, , else=k(a))", self.context, True)
        self.assertIsNone(error)
        error = parse("if_eq(2, $a, 1,)", self.context, True)
        self.assertIsNotNone(error)
        error = parse("if_eq(2, $a, , 2)", self.context, True)
        self.assertIsNotNone(error)

        error = parse("foo(a)", self.context, True)
>>>>>>> a9ab691d
        self.assertIn("unknown", error.lower())
        self.assertIn("foo", error)

        self.assertRaises(MacroParsingError, parse, "set($a, 1)", self.context)
        self.assertRaises(MacroParsingError, parse, "set(1, 2)", self.context)
        self.assertRaises(MacroParsingError, parse, "set(+, 2)", self.context)
        self.assertRaises(MacroParsingError, parse, "set(a(), 2)", self.context)
        self.assertRaises(MacroParsingError, parse, "set('b,c', 2)", self.context)
        self.assertRaises(MacroParsingError, parse, 'set("b,c", 2)', self.context)
        parse("set(A, 2)", self.context)  # no error

    async def test_key(self):
        code_a = system_mapping.get("a")
        code_b = system_mapping.get("b")
        macro = parse("set(foo, b).key($foo).key(a)", self.context, DummyMapping)
        await macro.run(self.handler)
        self.assertListEqual(
            self.result,
            [
                (EV_KEY, code_b, 1),
                (EV_KEY, code_b, 0),
                (EV_KEY, code_a, 1),
                (EV_KEY, code_a, 0),
            ],
        )

    async def test_key_down_up(self):
        code_a = system_mapping.get("a")
        code_b = system_mapping.get("b")
        macro = parse(
            "set(foo, b).key_down($foo).key_up($foo).key_up(a).key_down(a)",
            self.context,
        )
        await macro.run(self.handler)
        self.assertListEqual(
            self.result,
            [
                (EV_KEY, code_b, 1),
                (EV_KEY, code_b, 0),
                (EV_KEY, code_a, 0),
                (EV_KEY, code_a, 1),
            ],
        )

    async def test_modify(self):
        code_a = system_mapping.get("a")
        code_b = system_mapping.get("b")
        code_c = system_mapping.get("c")
        macro = parse(
            "set(foo, b).modify($foo, modify(a, key(c)))",
            self.context,
            DummyMapping,
        )
        await macro.run(self.handler)
        self.assertListEqual(
            self.result,
            [
                (EV_KEY, code_b, 1),
                (EV_KEY, code_a, 1),
                (EV_KEY, code_c, 1),
                (EV_KEY, code_c, 0),
                (EV_KEY, code_a, 0),
                (EV_KEY, code_b, 0),
            ],
        )

    async def test_hold_variable(self):
        code_a = system_mapping.get("a")
        macro = parse("set(foo, a).hold($foo)", self.context, DummyMapping)
        await macro.run(self.handler)
        self.assertListEqual(
            self.result,
            [
                (EV_KEY, code_a, 1),
                (EV_KEY, code_a, 0),
            ],
        )

    async def test_hold_keys(self):
        macro = parse("set(foo, b).hold_keys(a, $foo, c)", self.context, DummyMapping)
        # press first
        macro.press_trigger()
        # then run, just like how it is going to happen during runtime
        asyncio.ensure_future(macro.run(self.handler))

        code_a = system_mapping.get("a")
        code_b = system_mapping.get("b")
        code_c = system_mapping.get("c")

        await asyncio.sleep(0.2)
        self.assertListEqual(
            self.result,
            [
                (EV_KEY, code_a, 1),
                (EV_KEY, code_b, 1),
                (EV_KEY, code_c, 1),
            ],
        )

        macro.release_trigger()

        await asyncio.sleep(0.2)
        self.assertListEqual(
            self.result,
            [
                (EV_KEY, code_a, 1),
                (EV_KEY, code_b, 1),
                (EV_KEY, code_c, 1),
                (EV_KEY, code_c, 0),
                (EV_KEY, code_b, 0),
                (EV_KEY, code_a, 0),
            ],
        )

    async def test_hold(self):
        # repeats key(a) as long as the key is held down
        macro = parse("key(1).hold(key(a)).key(3)", self.context, DummyMapping)

        """Down"""

        macro.press_trigger()
        await asyncio.sleep(0.05)
        self.assertTrue(macro.is_holding())

        macro.press_trigger()  # redundantly calling doesn't break anything
        asyncio.ensure_future(macro.run(self.handler))
        await asyncio.sleep(0.2)
        self.assertTrue(macro.is_holding())
        self.assertGreater(len(self.result), 2)

        """Up"""

        macro.release_trigger()
        await asyncio.sleep(0.05)
        self.assertFalse(macro.is_holding())

        self.assertEqual(self.result[0], (EV_KEY, system_mapping.get("1"), 1))
        self.assertEqual(self.result[-1], (EV_KEY, system_mapping.get("3"), 0))

        code_a = system_mapping.get("a")
        self.assertGreater(self.result.count((EV_KEY, code_a, 1)), 2)

        self.assertEqual(len(macro.child_macros), 1)

    async def test_dont_hold(self):
        macro = parse("key(1).hold(key(a)).key(3)", self.context, DummyMapping)

        asyncio.ensure_future(macro.run(self.handler))
        await asyncio.sleep(0.2)
        self.assertFalse(macro.is_holding())
        # press_trigger was never called, so the macro completes right away
        # and the child macro of hold is never called.
        self.assertEqual(len(self.result), 4)

        self.assertEqual(self.result[0], (EV_KEY, system_mapping.get("1"), 1))
        self.assertEqual(self.result[-1], (EV_KEY, system_mapping.get("3"), 0))

        self.assertEqual(len(macro.child_macros), 1)

    async def test_just_hold(self):
        macro = parse("key(1).hold().key(3)", self.context, DummyMapping)

        """Down"""

        macro.press_trigger()
        asyncio.ensure_future(macro.run(self.handler))
        await (asyncio.sleep(0.1))
        self.assertTrue(macro.is_holding())
        self.assertEqual(len(self.result), 2)
        await (asyncio.sleep(0.1))
        # doesn't do fancy stuff, is blocking until the release
        self.assertEqual(len(self.result), 2)

        """Up"""

        macro.release_trigger()
        await (asyncio.sleep(0.05))
        self.assertFalse(macro.is_holding())
        self.assertEqual(len(self.result), 4)

        self.assertEqual(self.result[0], (EV_KEY, system_mapping.get("1"), 1))
        self.assertEqual(self.result[-1], (EV_KEY, system_mapping.get("3"), 0))

        self.assertEqual(len(macro.child_macros), 0)

    async def test_dont_just_hold(self):
        macro = parse("key(1).hold().key(3)", self.context, DummyMapping)

        asyncio.ensure_future(macro.run(self.handler))
        await (asyncio.sleep(0.1))
        self.assertFalse(macro.is_holding())
        # since press_trigger was never called it just does the macro
        # completely
        self.assertEqual(len(self.result), 4)

        self.assertEqual(self.result[0], (EV_KEY, system_mapping.get("1"), 1))
        self.assertEqual(self.result[-1], (EV_KEY, system_mapping.get("3"), 0))

        self.assertEqual(len(macro.child_macros), 0)

    async def test_hold_down(self):
        # writes down and waits for the up event until the key is released
        macro = parse("hold(a)", self.context, DummyMapping)
        self.assertEqual(len(macro.child_macros), 0)

        """Down"""

        macro.press_trigger()
        await (asyncio.sleep(0.05))
        self.assertTrue(macro.is_holding())

        asyncio.ensure_future(macro.run(self.handler))
        macro.press_trigger()  # redundantly calling doesn't break anything
        await asyncio.sleep(0.2)
        self.assertTrue(macro.is_holding())
        self.assertEqual(len(self.result), 1)
        self.assertEqual(self.result[0], (EV_KEY, system_mapping.get("a"), 1))

        """Up"""

        macro.release_trigger()
        await (asyncio.sleep(0.05))
        self.assertFalse(macro.is_holding())

        self.assertEqual(len(self.result), 2)
        self.assertEqual(self.result[0], (EV_KEY, system_mapping.get("a"), 1))
        self.assertEqual(self.result[1], (EV_KEY, system_mapping.get("a"), 0))

    async def test_2(self):
        start = time.time()
        repeats = 20

        macro = parse(
            f"repeat({repeats}, key(k)).repeat(1, key(k))",
            self.context,
            DummyMapping,
        )
        k_code = system_mapping.get("k")

        await macro.run(self.handler)
        keystroke_sleep = DummyMapping.macro_key_sleep_ms
        sleep_time = 2 * repeats * keystroke_sleep / 1000
        self.assertGreater(time.time() - start, sleep_time * 0.9)
        self.assertLess(time.time() - start, sleep_time * 1.2)

        self.assertListEqual(
            self.result,
            [(EV_KEY, k_code, 1), (EV_KEY, k_code, 0)] * (repeats + 1),
        )

        self.assertEqual(len(macro.child_macros), 2)
        self.assertEqual(len(macro.child_macros[0].child_macros), 0)

    async def test_3(self):
        start = time.time()
        macro = parse("repeat(3, key(m).w(100))", self.context, DummyMapping)
        m_code = system_mapping.get("m")
        await macro.run(self.handler)

        keystroke_time = 6 * DummyMapping.macro_key_sleep_ms
        total_time = keystroke_time + 300
        total_time /= 1000

        self.assertGreater(time.time() - start, total_time * 0.9)
        self.assertLess(time.time() - start, total_time * 1.2)
        self.assertListEqual(
            self.result,
            [
                (EV_KEY, m_code, 1),
                (EV_KEY, m_code, 0),
                (EV_KEY, m_code, 1),
                (EV_KEY, m_code, 0),
                (EV_KEY, m_code, 1),
                (EV_KEY, m_code, 0),
            ],
        )
        self.assertEqual(len(macro.child_macros), 1)
        self.assertEqual(len(macro.child_macros[0].child_macros), 0)

    async def test_4(self):
        macro = parse(
            "  repeat(2,\nkey(\nr ).key(minus\n )).key(m)  ",
            self.context,
            DummyMapping,
        )

        r = system_mapping.get("r")
        minus = system_mapping.get("minus")
        m = system_mapping.get("m")

        await macro.run(self.handler)
        self.assertListEqual(
            self.result,
            [
                (EV_KEY, r, 1),
                (EV_KEY, r, 0),
                (EV_KEY, minus, 1),
                (EV_KEY, minus, 0),
                (EV_KEY, r, 1),
                (EV_KEY, r, 0),
                (EV_KEY, minus, 1),
                (EV_KEY, minus, 0),
                (EV_KEY, m, 1),
                (EV_KEY, m, 0),
            ],
        )
        self.assertEqual(len(macro.child_macros), 1)
        self.assertEqual(len(macro.child_macros[0].child_macros), 0)

    async def test_5(self):
        start = time.time()
        macro = parse(
            "w(200).repeat(2,modify(w,\nrepeat(2,\tkey(BtN_LeFt))).w(10).key(k))",
            self.context,
            DummyMapping,
        )

        self.assertEqual(len(macro.child_macros), 1)
        self.assertEqual(len(macro.child_macros[0].child_macros), 1)

        w = system_mapping.get("w")
        left = system_mapping.get("bTn_lEfT")
        k = system_mapping.get("k")

        await macro.run(self.handler)

        num_pauses = 8 + 6 + 4
        keystroke_time = num_pauses * DummyMapping.macro_key_sleep_ms
        wait_time = 220
        total_time = (keystroke_time + wait_time) / 1000

        self.assertLess(time.time() - start, total_time * 1.2)
        self.assertGreater(time.time() - start, total_time * 0.9)
        expected = [(EV_KEY, w, 1)]
        expected += [(EV_KEY, left, 1), (EV_KEY, left, 0)] * 2
        expected += [(EV_KEY, w, 0)]
        expected += [(EV_KEY, k, 1), (EV_KEY, k, 0)]
        expected *= 2
        self.assertListEqual(self.result, expected)

    async def test_6(self):
        # does nothing without .run
        macro = parse("key(a).repeat(3, key(b))", self.context)
        self.assertIsInstance(macro, Macro)
        self.assertListEqual(self.result, [])

    async def test_duplicate_run(self):
        # it won't restart the macro, because that may screw up the
        # internal state (in particular the _trigger_release_event).
        # I actually don't know at all what kind of bugs that might produce,
        # lets just avoid it. It might cause it to be held down forever.
        a = system_mapping.get("a")
        b = system_mapping.get("b")
        c = system_mapping.get("c")

        macro = parse("key(a).modify(b, hold()).key(c)", self.context, DummyMapping)
        asyncio.ensure_future(macro.run(self.handler))
        self.assertFalse(macro.is_holding())

        asyncio.ensure_future(macro.run(self.handler))  # ignored
        self.assertFalse(macro.is_holding())

        macro.press_trigger()
        await asyncio.sleep(0.2)
        self.assertTrue(macro.is_holding())

        asyncio.ensure_future(macro.run(self.handler))  # ignored
        self.assertTrue(macro.is_holding())

        macro.release_trigger()
        await asyncio.sleep(0.2)
        self.assertFalse(macro.is_holding())

        expected = [
            (EV_KEY, a, 1),
            (EV_KEY, a, 0),
            (EV_KEY, b, 1),
            (EV_KEY, b, 0),
            (EV_KEY, c, 1),
            (EV_KEY, c, 0),
        ]
        self.assertListEqual(self.result, expected)

        """Not ignored, since previous run is over"""

        asyncio.ensure_future(macro.run(self.handler))
        macro.press_trigger()
        await asyncio.sleep(0.2)
        self.assertTrue(macro.is_holding())
        macro.release_trigger()
        await asyncio.sleep(0.2)
        self.assertFalse(macro.is_holding())

        expected = [
            (EV_KEY, a, 1),
            (EV_KEY, a, 0),
            (EV_KEY, b, 1),
            (EV_KEY, b, 0),
            (EV_KEY, c, 1),
            (EV_KEY, c, 0),
        ] * 2
        self.assertListEqual(self.result, expected)

    async def test_mouse(self):
        wheel_speed = 60
        macro_1 = parse("mouse(up, 4)", self.context, DummyMapping)
        macro_2 = parse(f"wheel(left, {wheel_speed})", self.context, DummyMapping)
        macro_1.press_trigger()
        macro_2.press_trigger()
        asyncio.ensure_future(macro_1.run(self.handler))
        asyncio.ensure_future(macro_2.run(self.handler))

        sleep = 0.1
        await (asyncio.sleep(sleep))
        self.assertTrue(macro_1.is_holding())
        self.assertTrue(macro_2.is_holding())
        macro_1.release_trigger()
        macro_2.release_trigger()

        self.assertIn((EV_REL, REL_Y, -4), self.result)
        expected_wheel_hi_res_event_count = sleep * DummyMapping.rate
        expected_wheel_event_count = int(
            expected_wheel_hi_res_event_count / 120 * wheel_speed
        )
        actual_wheel_event_count = self.result.count((EV_REL, REL_HWHEEL, 1))
        actual_wheel_hi_res_event_count = self.result.count(
            (
                EV_REL,
                REL_HWHEEL_HI_RES,
                wheel_speed,
            )
        )
        # this seems to have a tendency of injecting less wheel events,
        # especially if the sleep is short
        self.assertGreater(actual_wheel_event_count, expected_wheel_event_count * 0.8)
        self.assertLess(actual_wheel_event_count, expected_wheel_event_count * 1.1)
        self.assertGreater(
            actual_wheel_hi_res_event_count, expected_wheel_hi_res_event_count * 0.8
        )
        self.assertLess(
            actual_wheel_hi_res_event_count, expected_wheel_hi_res_event_count * 1.1
        )

    async def test_event_1(self):
        macro = parse("e(EV_KEY, KEY_A, 1)", self.context, DummyMapping)
        a_code = system_mapping.get("a")

        await macro.run(self.handler)
        self.assertListEqual(self.result, [(EV_KEY, a_code, 1)])
        self.assertEqual(len(macro.child_macros), 0)

    async def test_event_2(self):
        macro = parse(
            "repeat(1, event(type=5421, code=324, value=154))",
            self.context,
            DummyMapping,
        )
        code = 324

        await macro.run(self.handler)
        self.assertListEqual(self.result, [(5421, code, 154)])
        self.assertEqual(len(macro.child_macros), 1)

<<<<<<< HEAD
    async def test_macro_breaks(self):
        # the first parameter for `repeat` requires an integer, not "foo",
        # which makes `repeat` throw
        macro = parse(
            'set(a, "foo").repeat($a, key(KEY_A)).key(KEY_B)',
            self.context,
            DummyMapping,
        )
        await macro.run(self.handler)
=======
    async def test__wait_for_event(self):
        macro = parse("hold(a)", self.context)

        try:
            # should timeout, no event known
            await asyncio.wait_for(macro._wait_for_event(), 0.1)
            raise AssertionError("Expected asyncio.TimeoutError")
        except asyncio.TimeoutError:
            pass

        # should not timeout because a new event arrived
        macro.notify(new_event(EV_KEY, 1, 1), PRESS)
        await asyncio.wait_for(macro._wait_for_event(), 0.1)

        try:
            # should timeout, because the previous event doesn't match the filter
            await asyncio.wait_for(
                macro._wait_for_event(lambda e, a: e.value == 3),
                0.1,
            )
            raise AssertionError("Expected asyncio.TimeoutError")
        except asyncio.TimeoutError:
            pass

        # should not timeout because a new event arrived
        macro.notify(new_event(EV_KEY, 1, 3), RELEASE)
        await asyncio.wait_for(macro._wait_for_event(), 0.1)

        try:
            # should timeout, because the previous event doesn't match the filter
            await asyncio.wait_for(macro._wait_for_event(lambda _, a: a == PRESS), 0.1)
            raise AssertionError("Expected asyncio.TimeoutError")
        except asyncio.TimeoutError:
            pass

    async def test_macro_breaks(self):
        # the first parameter for `repeat` requires an integer, not "foo",
        # which makes `repeat` throw
        macro = parse('set(a, "foo").repeat($a, key(KEY_A)).key(KEY_B)', self.context)
>>>>>>> a9ab691d

        try:
            await macro.run(self.handler)
        except TypeError as e:
            self.assertIn("foo", str(e))

        self.assertFalse(macro.running)

        # key(KEY_B) is not executed, the macro stops
        self.assertListEqual(self.result, [])

    async def test_set(self):
        await parse('set(a, "foo")', self.context, DummyMapping).run(self.handler)
        self.assertEqual(macro_variables.get("a"), "foo")

        await parse('set( \t"b" \n, "1")', self.context, DummyMapping).run(self.handler)
        self.assertEqual(macro_variables.get("b"), "1")

        await parse("set(a, 1)", self.context, DummyMapping).run(self.handler)
        self.assertEqual(macro_variables.get("a"), 1)

        await parse("set(a, )", self.context, DummyMapping).run(self.handler)
        self.assertEqual(macro_variables.get("a"), None)

    async def test_multiline_macro_and_comments(self):
        # the parser is not confused by the code in the comments and can use hashtags
        # in strings in the actual code
        comment = '# repeat(1,key(KEY_D)).set(a,"#b")'
        macro = parse(
            f"""
            {comment}
            key(KEY_A).{comment}
            key(KEY_B). {comment}
            repeat({comment}
                1, {comment}
                key(KEY_C){comment}
            ). {comment}
            {comment}
            set(a, "#").{comment}
            if_eq($a, "#", key(KEY_E), key(KEY_F)) {comment}
            {comment}
        """,
            self.context,
            DummyMapping,
        )
        await macro.run(self.handler)
        self.assertListEqual(
            self.result,
            [
                (EV_KEY, KEY_A, 1),
                (EV_KEY, KEY_A, 0),
                (EV_KEY, KEY_B, 1),
                (EV_KEY, KEY_B, 0),
                (EV_KEY, KEY_C, 1),
                (EV_KEY, KEY_C, 0),
                (EV_KEY, KEY_E, 1),
                (EV_KEY, KEY_E, 0),
            ],
        )


class TestIfEq(MacroTestBase):
    async def test_ifeq_runs(self):
        # deprecated ifeq function, but kept for compatibility reasons
        macro = parse(
            "set(foo, 2).ifeq(foo, 2, key(a), key(b))",
            self.context,
            DummyMapping,
        )
        code_a = system_mapping.get("a")
        code_b = system_mapping.get("b")

        await macro.run(self.handler)
        self.assertListEqual(self.result, [(EV_KEY, code_a, 1), (EV_KEY, code_a, 0)])
        self.assertEqual(len(macro.child_macros), 2)

    async def test_ifeq_none(self):
<<<<<<< HEAD
        # first param none
        macro = parse("set(foo, 2).ifeq(foo, 2, , key(b))", self.context, DummyMapping)
=======
        code_a = system_mapping.get("a")

        # first param None
        macro = parse("set(foo, 2).ifeq(foo, 2, None, key(b))", self.context)
        self.assertEqual(len(macro.child_macros), 1)
        await macro.run(self.handler)
        self.assertListEqual(self.result, [])

        # second param None
        self.result = []
        macro = parse("set(foo, 2).ifeq(foo, 2, key(a), None)", self.context)
        self.assertEqual(len(macro.child_macros), 1)
        await macro.run(self.handler)
        self.assertListEqual(self.result, [(EV_KEY, code_a, 1), (EV_KEY, code_a, 0)])

        """Old syntax, use None instead"""

        # first param ""
        self.result = []
        macro = parse("set(foo, 2).ifeq(foo, 2, , key(b))", self.context)
>>>>>>> a9ab691d
        self.assertEqual(len(macro.child_macros), 1)
        await macro.run(self.handler)
        self.assertListEqual(self.result, [])

<<<<<<< HEAD
        # second param none
        macro = parse("set(foo, 2).ifeq(foo, 2, key(a),)", self.context, DummyMapping)
=======
        # second param ""
        self.result = []
        macro = parse("set(foo, 2).ifeq(foo, 2, key(a), )", self.context)
>>>>>>> a9ab691d
        self.assertEqual(len(macro.child_macros), 1)
        await macro.run(self.handler)
        self.assertListEqual(self.result, [(EV_KEY, code_a, 1), (EV_KEY, code_a, 0)])

    async def test_ifeq_unknown_key(self):
        macro = parse("ifeq(qux, 2, key(a), key(b))", self.context, DummyMapping)
        code_a = system_mapping.get("a")
        code_b = system_mapping.get("b")

        await macro.run(self.handler)
        self.assertListEqual(self.result, [(EV_KEY, code_b, 1), (EV_KEY, code_b, 0)])
        self.assertEqual(len(macro.child_macros), 2)

    async def test_if_eq(self):
        """New version of ifeq."""
        code_a = system_mapping.get("a")
        code_b = system_mapping.get("b")
        a_press = [(EV_KEY, code_a, 1), (EV_KEY, code_a, 0)]
        b_press = [(EV_KEY, code_b, 1), (EV_KEY, code_b, 0)]

        async def test(macro, expected):
            """Run the macro and compare the injections with an expectation."""
            logger.info("Testing %s", macro)
            # cleanup
            macro_variables._clear()
            self.assertIsNone(macro_variables.get("a"))
            self.result.clear()

            # test
            macro = parse(macro, self.context, DummyMapping)
            await macro.run(self.handler)
            self.assertListEqual(self.result, expected)

        await test("if_eq(1, 1, key(a), key(b))", a_press)
        await test("if_eq(1, 2, key(a), key(b))", b_press)
        await test("if_eq(value_1=1, value_2=1, then=key(a), else=key(b))", a_press)
        await test('set(a, "foo").if_eq($a, "foo", key(a), key(b))', a_press)
        await test('set(a, "foo").if_eq("foo", $a, key(a), key(b))', a_press)
        await test('set(a, "foo").if_eq("foo", $a, , key(b))', [])
        await test('set(a, "foo").if_eq("foo", $a, None, key(b))', [])
        await test('set(a, "qux").if_eq("foo", $a, key(a), key(b))', b_press)
        await test('set(a, "qux").if_eq($a, "foo", key(a), key(b))', b_press)
        await test('set(a, "qux").if_eq($a, "foo", key(a), )', [])
        await test('set(a, "x").set(b, "y").if_eq($b, $a, key(a), key(b))', b_press)
        await test('set(a, "x").set(b, "y").if_eq($b, $a, key(a), )', [])
        await test('set(a, "x").set(b, "y").if_eq($b, $a, key(a), None)', [])
        await test('set(a, "x").set(b, "y").if_eq($b, $a, key(a), else=None)', [])
        await test('set(a, "x").set(b, "x").if_eq($b, $a, key(a), key(b))', a_press)
        await test('set(a, "x").set(b, "x").if_eq($b, $a, , key(b))', [])
        await test("if_eq($q, $w, key(a), else=key(b))", a_press)  # both None
        await test("set(q, 1).if_eq($q, $w, key(a), else=key(b))", b_press)
        await test("set(q, 1).set(w, 1).if_eq($q, $w, key(a), else=key(b))", a_press)
        await test('set(q, " a b ").if_eq($q, " a b ", key(a), key(b))', a_press)
        await test('if_eq("\t", "\n", key(a), key(b))', b_press)

        # treats values in quotes as strings, not as code
        await test('set(q, "$a").if_eq($q, "$a", key(a), key(b))', a_press)
        await test('set(q, "a,b").if_eq("a,b", $q, key(a), key(b))', a_press)
        await test('set(q, "c(1, 2)").if_eq("c(1, 2)", $q, key(a), key(b))', a_press)
        await test('set(q, "c(1, 2)").if_eq("c(1, 2)", "$q", key(a), key(b))', b_press)
        await test('if_eq("value_1=1", 1, key(a), key(b))', b_press)

        # won't compare strings and int, be similar to python
        await test('set(a, "1").if_eq($a, 1, key(a), key(b))', b_press)
        await test('set(a, 1).if_eq($a, "1", key(a), key(b))', b_press)

    async def test_if_eq_runs_multiprocessed(self):
        """Ifeq on variables that have been set in other processes works."""
        macro = parse("if_eq($foo, 3, key(a), key(b))", self.context, DummyMapping)
        code_a = system_mapping.get("a")
        code_b = system_mapping.get("b")

        self.assertEqual(len(macro.child_macros), 2)

        def set_foo(value):
            # will write foo = 2 into the shared dictionary of macros
            macro_2 = parse(f"set(foo, {value})", self.context, DummyMapping)
            loop = asyncio.new_event_loop()
            loop.run_until_complete(macro_2.run(lambda: None))

        """Foo is not 3"""

        process = multiprocessing.Process(target=set_foo, args=(2,))
        process.start()
        process.join()
        await macro.run(self.handler)
        self.assertListEqual(self.result, [(EV_KEY, code_b, 1), (EV_KEY, code_b, 0)])

        """Foo is 3"""

        process = multiprocessing.Process(target=set_foo, args=(3,))
        process.start()
        process.join()
        await macro.run(self.handler)
        self.assertListEqual(
            self.result,
            [
                (EV_KEY, code_b, 1),
                (EV_KEY, code_b, 0),
                (EV_KEY, code_a, 1),
                (EV_KEY, code_a, 0),
            ],
        )


class TestIfSingle(MacroTestBase):
    async def test_if_single(self):
        macro = parse("if_single(key(x), key(y))", self.context, DummyMapping)
        self.assertEqual(len(macro.child_macros), 2)

        a = system_mapping.get("a")

        x = system_mapping.get("x")
        y = system_mapping.get("y")

        await self.trigger_sequence(macro, new_event(EV_KEY, a, 1))
        await asyncio.sleep(0.1)
        await self.release_sequence(macro, new_event(EV_KEY, a, 0))
        # the key that triggered the macro is released
        await asyncio.sleep(0.1)

        self.assertListEqual(self.result, [(EV_KEY, x, 1), (EV_KEY, x, 0)])
        self.assertFalse(macro.running)

    async def test_if_single_ignores_releases(self):
        # the timeout won't break the macro, everything happens well within that
        # timeframe.
        macro = parse(
            "if_single(key(x), else=key(y), timeout=100000)",
            self.context,
            DummyMapping,
        )
        self.assertEqual(len(macro.child_macros), 2)

        a = system_mapping.get("a")
        b = system_mapping.get("b")

        x = system_mapping.get("x")
        y = system_mapping.get("y")

        # pressing the macro key
        await self.trigger_sequence(macro, new_event(EV_KEY, a, 1))
        await asyncio.sleep(0.05)

        # if_single only looks out for newly pressed keys,
        # it doesn't care if keys were released that have been
        # pressed before if_single. This was decided because it is a lot
        # less tricky and more fluently to use if you type fast
        for listener in self.context.listeners:
            asyncio.ensure_future(listener(new_event(EV_KEY, b, 0)))
        await asyncio.sleep(0.05)
        self.assertListEqual(self.result, [])

        # releasing the actual key triggers if_single
        await asyncio.sleep(0.05)
        await self.release_sequence(macro, new_event(EV_KEY, a, 0))
        await asyncio.sleep(0.05)
        self.assertListEqual(self.result, [(EV_KEY, x, 1), (EV_KEY, x, 0)])
        self.assertFalse(macro.running)

    async def test_if_not_single(self):
        # Will run the `else` macro if another key is pressed.
        # Also works if if_single is a child macro, i.e. the event is passed to it
        # from the outside macro correctly.
        macro = parse(
            "repeat(1, if_single(then=key(x), else=key(y)))",
            self.context,
            DummyMapping,
        )
        self.assertEqual(len(macro.child_macros), 1)
        self.assertEqual(len(macro.child_macros[0].child_macros), 2)

        a = system_mapping.get("a")
        b = system_mapping.get("b")

        x = system_mapping.get("x")
        y = system_mapping.get("y")

        # press the trigger key
        await self.trigger_sequence(macro, new_event(EV_KEY, a, 1))
        await asyncio.sleep(0.1)
        # press another key
        for listener in self.context.listeners:
            asyncio.ensure_future(listener(new_event(EV_KEY, b, 1)))
        await asyncio.sleep(0.1)

        self.assertListEqual(self.result, [(EV_KEY, y, 1), (EV_KEY, y, 0)])
        self.assertFalse(macro.running)

    async def test_if_not_single_none(self):
        macro = parse("if_single(key(x),)", self.context, DummyMapping)
        self.assertEqual(len(macro.child_macros), 1)

        a = system_mapping.get("a")
        b = system_mapping.get("b")

        x = system_mapping.get("x")

        # press trigger key
        await self.trigger_sequence(macro, new_event(EV_KEY, a, 1))
        await asyncio.sleep(0.1)
        # press another key
        for listener in self.context.listeners:
            asyncio.ensure_future(listener(new_event(EV_KEY, b, 1)))
        await asyncio.sleep(0.1)

        self.assertListEqual(self.result, [])
        self.assertFalse(macro.running)

    async def test_if_single_times_out(self):
        macro = parse(
            "set(t, 300).if_single(key(x), key(y), timeout=$t)",
            self.context,
            DummyMapping,
        )
        self.assertEqual(len(macro.child_macros), 2)

        a = system_mapping.get("a")
        y = system_mapping.get("y")

        await self.trigger_sequence(macro, new_event(EV_KEY, a, 1))

        # no timeout yet
        await asyncio.sleep(0.2)
        self.assertListEqual(self.result, [])
        self.assertTrue(macro.running)

        # times out now
        await asyncio.sleep(0.2)
        self.assertListEqual(self.result, [(EV_KEY, y, 1), (EV_KEY, y, 0)])
        self.assertFalse(macro.running)

    async def test_if_single_ignores_joystick(self):
        """Triggers else + delayed_handle_keycode."""
        # Integration test style for if_single.
        # If a joystick that is mapped to a button is moved, if_single stops
        macro = parse("if_single(k(a), k(KEY_LEFTSHIFT))", self.context, DummyMapping)
        code_shift = system_mapping.get("KEY_LEFTSHIFT")
        code_a = system_mapping.get("a")
        trigger = 1

        await self.trigger_sequence(macro, new_event(EV_KEY, trigger, 1))
        await asyncio.sleep(0.1)
        for listener in self.context.listeners:
            asyncio.ensure_future(listener(new_event(EV_ABS, ABS_Y, 10)))
        await asyncio.sleep(0.1)
        await self.release_sequence(macro, new_event(EV_KEY, trigger, 0))
        await asyncio.sleep(0.1)
        self.assertFalse(macro.running)
        self.assertListEqual(self.result, [(EV_KEY, code_a, 1), (EV_KEY, code_a, 0)])


class TestIfTap(MacroTestBase):
    async def test_if_tap(self):
        macro = parse("if_tap(key(x), key(y), 100)", self.context, DummyMapping)
        self.assertEqual(len(macro.child_macros), 2)

        x = system_mapping.get("x")
        y = system_mapping.get("y")

        # this is the regular routine of how a macro is started. the tigger is pressed
        # already when the macro runs, and released during if_tap within the timeout.
        macro.press_trigger()
        asyncio.ensure_future(macro.run(self.handler))
        await asyncio.sleep(0.05)
        macro.release_trigger()
        await asyncio.sleep(0.05)

        self.assertListEqual(self.result, [(EV_KEY, x, 1), (EV_KEY, x, 0)])
        self.assertFalse(macro.running)

    async def test_if_tap_2(self):
        # when the press arrives shortly after run.
        # a tap will happen within the timeout even if the tigger is not pressed when
        # it does into if_tap
        macro = parse("if_tap(key(a), key(b), 100)", self.context, DummyMapping)
        asyncio.ensure_future(macro.run(self.handler))

        await asyncio.sleep(0.01)
        macro.press_trigger()
        await asyncio.sleep(0.01)
        macro.release_trigger()
        await asyncio.sleep(0.2)
        self.assertListEqual(self.result, [(EV_KEY, KEY_A, 1), (EV_KEY, KEY_A, 0)])
        self.assertFalse(macro.running)
        self.result.clear()

    async def test_if_double_tap(self):
        macro = parse(
            "if_tap(if_tap(key(a), key(b), 100), key(c), 100)",
            self.context,
            DummyMapping,
        )
        self.assertEqual(len(macro.child_macros), 2)
        self.assertEqual(len(macro.child_macros[0].child_macros), 2)

        asyncio.ensure_future(macro.run(self.handler))

        # first tap
        macro.press_trigger()
        await asyncio.sleep(0.05)
        macro.release_trigger()

        # second tap
        await asyncio.sleep(0.04)
        macro.press_trigger()
        await asyncio.sleep(0.04)
        macro.release_trigger()

        await asyncio.sleep(0.05)
        self.assertListEqual(self.result, [(EV_KEY, KEY_A, 1), (EV_KEY, KEY_A, 0)])
        self.assertFalse(macro.running)
        self.result.clear()

        """If the second tap takes too long, runs else there"""

        asyncio.ensure_future(macro.run(self.handler))

        # first tap
        macro.press_trigger()
        await asyncio.sleep(0.05)
        macro.release_trigger()

        # second tap
        await asyncio.sleep(0.06)
        macro.press_trigger()
        await asyncio.sleep(0.06)
        macro.release_trigger()

        await asyncio.sleep(0.05)
        self.assertListEqual(self.result, [(EV_KEY, KEY_B, 1), (EV_KEY, KEY_B, 0)])
        self.assertFalse(macro.running)
        self.result.clear()

    async def test_if_tap_none(self):
        # first param none
        macro = parse("if_tap(, key(y), 100)", self.context, DummyMapping)
        self.assertEqual(len(macro.child_macros), 1)
        y = system_mapping.get("y")
        macro.press_trigger()
        asyncio.ensure_future(macro.run(self.handler))
        await asyncio.sleep(0.05)
        macro.release_trigger()
        await asyncio.sleep(0.05)
        self.assertListEqual(self.result, [])

        # second param none
        macro = parse("if_tap(key(y), , 50)", self.context, DummyMapping)
        self.assertEqual(len(macro.child_macros), 1)
        y = system_mapping.get("y")
        macro.press_trigger()
        asyncio.ensure_future(macro.run(self.handler))
        await asyncio.sleep(0.1)
        macro.release_trigger()
        await asyncio.sleep(0.05)
        self.assertListEqual(self.result, [])

        self.assertFalse(macro.running)

    async def test_if_not_tap(self):
        macro = parse("if_tap(key(x), key(y), 50)", self.context, DummyMapping)
        self.assertEqual(len(macro.child_macros), 2)

        x = system_mapping.get("x")
        y = system_mapping.get("y")

        macro.press_trigger()
        asyncio.ensure_future(macro.run(self.handler))
        await asyncio.sleep(0.1)
        macro.release_trigger()
        await asyncio.sleep(0.05)

        self.assertListEqual(self.result, [(EV_KEY, y, 1), (EV_KEY, y, 0)])
        self.assertFalse(macro.running)

    async def test_if_not_tap_named(self):
        macro = parse("if_tap(key(x), key(y), timeout=50)", self.context, DummyMapping)
        self.assertEqual(len(macro.child_macros), 2)

        x = system_mapping.get("x")
        y = system_mapping.get("y")

        macro.press_trigger()
        asyncio.ensure_future(macro.run(self.handler))
        await asyncio.sleep(0.1)
        macro.release_trigger()
        await asyncio.sleep(0.05)

        self.assertListEqual(self.result, [(EV_KEY, y, 1), (EV_KEY, y, 0)])
        self.assertFalse(macro.running)


if __name__ == "__main__":
    unittest.main()<|MERGE_RESOLUTION|>--- conflicted
+++ resolved
@@ -17,7 +17,7 @@
 #
 # You should have received a copy of the GNU General Public License
 # along with input-remapper.  If not, see <https://www.gnu.org/licenses/>.
-from evdev._ecodes import EV_ABS, ABS_Y
+
 
 from tests.test import logger, quick_cleanup, new_event
 
@@ -32,6 +32,8 @@
     EV_REL,
     EV_KEY,
     REL_Y,
+    REL_X,
+    REL_WHEEL,
     REL_HWHEEL,
     REL_WHEEL_HI_RES,
     REL_HWHEEL_HI_RES,
@@ -310,21 +312,9 @@
         self.assertTrue(is_this_a_macro("a + b + c"))
 
     def test_handle_plus_syntax(self):
-<<<<<<< HEAD
-        self.assertEqual(handle_plus_syntax("a + b"), "modify(a,modify(b,hold()))")
-        self.assertEqual(
-            handle_plus_syntax("a + b + c"),
-            "modify(a,modify(b,modify(c,hold())))",
-        )
-        self.assertEqual(
-            handle_plus_syntax(" a+b+c "),
-            "modify(a,modify(b,modify(c,hold())))",
-        )
-=======
         self.assertEqual(handle_plus_syntax("a + b"), "hold_keys(a,b)")
         self.assertEqual(handle_plus_syntax("a + b + c"), "hold_keys(a,b,c)")
         self.assertEqual(handle_plus_syntax(" a+b+c "), "hold_keys(a,b,c)")
->>>>>>> a9ab691d
 
         # invalid. The last one with `key` should not have been a parameter
         # of this function to begin with.
@@ -427,8 +417,10 @@
         # variable names, which are not allowed to contain special characters that may
         # have a meaning in the macro syntax.
         self.assertEqual(_parse_recurse("foo", self.context, DummyMapping), "foo")
-
-<<<<<<< HEAD
+	
+        self.assertEqual(_parse_recurse("", self.context), None)
+        self.assertEqual(_parse_recurse("None", self.context), None)
+
         self.assertEqual(_parse_recurse("5", self.context, DummyMapping), 5)
         self.assertEqual(_parse_recurse("5.2", self.context, DummyMapping), 5.2)
         self.assertIsInstance(
@@ -436,24 +428,6 @@
             Variable,
         )
         self.assertEqual(_parse_recurse("$foo", self.context, DummyMapping).name, "foo")
-=======
-        self.assertEqual(_parse_recurse("", self.context), None)
-        self.assertEqual(_parse_recurse("None", self.context), None)
-
-        self.assertEqual(_parse_recurse("5", self.context), 5)
-        self.assertEqual(_parse_recurse("5.2", self.context), 5.2)
-        self.assertIsInstance(_parse_recurse("$foo", self.context), Variable)
-        self.assertEqual(_parse_recurse("$foo", self.context).name, "foo")
-
-    async def test_fails(self):
-        self.assertIsNone(parse("repeat(1, a)", self.context))
-        self.assertIsNone(parse("repeat(a, key(b))", self.context))
-        self.assertIsNone(parse("modify(a, b)", self.context))
-
-        # passing a string parameter. This is not a macro, even though
-        # it might look like it without the string quotes.
-        self.assertIsNone(parse('"modify(a, b)"', self.context))
->>>>>>> a9ab691d
 
     async def test_0(self):
         macro = parse("key(1)", self.context, DummyMapping)
@@ -497,7 +471,6 @@
             parse("key((1)", self.context)
         error = str(cm.exception)
         self.assertIn("bracket", error)
-<<<<<<< HEAD
         self.assertRaises(MacroParsingError, parse, "k((1).k)", self.context)
         self.assertRaises(MacroParsingError, parse, "k()", self.context)
         parse("key(1)", self.context)  # no error
@@ -544,6 +517,7 @@
         self.assertRaises(MacroParsingError, parse, "wait(a)", self.context)
         parse("ifeq(a, 2, k(a),)", self.context)  # no error
         parse("ifeq(a, 2, , k(a))", self.context)  # no error
+        parse("ifeq(a, 2, None, k(a))", self.context, True)  # no error
         self.assertRaises(MacroParsingError, parse, "ifeq(a, 2, 1,)", self.context)
         self.assertRaises(MacroParsingError, parse, "ifeq(a, 2, , 2)", self.context)
         parse("if_eq(2, $a, k(a),)", self.context)  # no error
@@ -553,106 +527,6 @@
         with self.assertRaises(MacroParsingError) as cm:
             parse("foo(a)", self.context)
         error = str(cm.exception)
-=======
-        error = parse("k((1).k)", self.context, True)
-        self.assertIsNotNone(error)
-        error = parse("k()", self.context, True)
-        self.assertIsNotNone(error)
-        error = parse("key(1)", self.context, True)
-        self.assertIsNone(error)
-        error = parse("k(1, 1)", self.context, True)
-        self.assertIsNotNone(error)
-        error = parse("key($a)", self.context, True)
-        self.assertIsNone(error)
-
-        error = parse("h(1, 1)", self.context, True)
-        self.assertIsNotNone(error)
-        error = parse("h(hold(h(1, 1)))", self.context, True)
-        self.assertIsNotNone(error)
-
-        error = parse("r(1)", self.context, True)
-        self.assertIsNotNone(error)
-        error = parse("repeat(a, k(1))", self.context, True)
-        self.assertIsNotNone(error)
-        error = parse("repeat($a, k(1))", self.context, True)
-        self.assertIsNone(error)
-        error = parse("r(1, 1)", self.context, True)
-        self.assertIsNotNone(error)
-        error = parse("r(k(1), 1)", self.context, True)
-        self.assertIsNotNone(error)
-        error = parse("r(1, macro=k(1))", self.context, True)
-        self.assertIsNone(error)
-        error = parse("r(a=1, b=k(1))", self.context, True)
-        self.assertIsNotNone(error)
-        error = parse("r(repeats=1, macro=k(1), a=2)", self.context, True)
-        self.assertIsNotNone(error)
-        error = parse("r(repeats=1, macro=k(1), repeats=2)", self.context, True)
-        self.assertIsNotNone(error)
-
-        error = parse("modify(asdf, k(a))", self.context, True)
-        self.assertIsNotNone(error)
-
-        error = parse("if_tap(, k(a), 1000)", self.context, True)
-        self.assertIsNone(error)
-        error = parse("if_tap(, k(a), timeout=1000)", self.context, True)
-        self.assertIsNone(error)
-        error = parse("if_tap(, k(a), $timeout)", self.context, True)
-        self.assertIsNone(error)
-        error = parse("if_tap(, k(a), timeout=$t)", self.context, True)
-        self.assertIsNone(error)
-        error = parse("if_tap(, key(a))", self.context, True)
-        self.assertIsNone(error)
-        error = parse("if_tap(k(a),)", self.context, True)
-        self.assertIsNone(error)
-        error = parse("if_tap(k(a), b)", self.context, True)
-        self.assertIsNotNone(error)
-
-        error = parse("if_single(k(a),)", self.context, True)
-        self.assertIsNone(error)
-        error = parse("if_single(1,)", self.context, True)
-        self.assertIsNotNone(error)
-        error = parse("if_single(,1)", self.context, True)
-        self.assertIsNotNone(error)
-
-        error = parse("mouse(up, 3)", self.context, True)
-        self.assertIsNone(error)
-        error = parse("mouse(up, speed=$a)", self.context, True)
-        self.assertIsNone(error)
-        error = parse("mouse(3, up)", self.context, True)
-        self.assertIsNotNone(error)
-
-        error = parse("wheel(left, 3)", self.context, True)
-        self.assertIsNone(error)
-        error = parse("wheel(3, left)", self.context, True)
-        self.assertIsNotNone(error)
-
-        error = parse("w(2)", self.context, True)
-        self.assertIsNone(error)
-        error = parse("wait(a)", self.context, True)
-        self.assertIsNotNone(error)
-
-        error = parse("ifeq(a, 2, k(a),)", self.context, True)
-        self.assertIsNone(error)
-        error = parse("ifeq(a, 2, , k(a))", self.context, True)
-        self.assertIsNone(error)
-        error = parse("ifeq(a, 2, None, k(a))", self.context, True)
-        self.assertIsNone(error)
-        error = parse("ifeq(a, 2, 1,)", self.context, True)
-        self.assertIsNotNone(error)
-        error = parse("ifeq(a, 2, , 2)", self.context, True)
-        self.assertIsNotNone(error)
-
-        error = parse("if_eq(2, $a, k(a),)", self.context, True)
-        self.assertIsNone(error)
-        error = parse("if_eq(2, $a, , else=k(a))", self.context, True)
-        self.assertIsNone(error)
-        error = parse("if_eq(2, $a, 1,)", self.context, True)
-        self.assertIsNotNone(error)
-        error = parse("if_eq(2, $a, , 2)", self.context, True)
-        self.assertIsNotNone(error)
-
-        error = parse("foo(a)", self.context, True)
->>>>>>> a9ab691d
         self.assertIn("unknown", error.lower())
         self.assertIn("foo", error)
 
@@ -771,7 +645,7 @@
         # repeats key(a) as long as the key is held down
         macro = parse("key(1).hold(key(a)).key(3)", self.context, DummyMapping)
 
-        """Down"""
+        """down"""
 
         macro.press_trigger()
         await asyncio.sleep(0.05)
@@ -783,7 +657,7 @@
         self.assertTrue(macro.is_holding())
         self.assertGreater(len(self.result), 2)
 
-        """Up"""
+        """up"""
 
         macro.release_trigger()
         await asyncio.sleep(0.05)
@@ -815,7 +689,7 @@
     async def test_just_hold(self):
         macro = parse("key(1).hold().key(3)", self.context, DummyMapping)
 
-        """Down"""
+        """down"""
 
         macro.press_trigger()
         asyncio.ensure_future(macro.run(self.handler))
@@ -826,7 +700,7 @@
         # doesn't do fancy stuff, is blocking until the release
         self.assertEqual(len(self.result), 2)
 
-        """Up"""
+        """up"""
 
         macro.release_trigger()
         await (asyncio.sleep(0.05))
@@ -858,7 +732,7 @@
         macro = parse("hold(a)", self.context, DummyMapping)
         self.assertEqual(len(macro.child_macros), 0)
 
-        """Down"""
+        """down"""
 
         macro.press_trigger()
         await (asyncio.sleep(0.05))
@@ -871,7 +745,7 @@
         self.assertEqual(len(self.result), 1)
         self.assertEqual(self.result[0], (EV_KEY, system_mapping.get("a"), 1))
 
-        """Up"""
+        """up"""
 
         macro.release_trigger()
         await (asyncio.sleep(0.05))
@@ -1036,7 +910,7 @@
         ]
         self.assertListEqual(self.result, expected)
 
-        """Not ignored, since previous run is over"""
+        """not ignored, since previous run is over"""
 
         asyncio.ensure_future(macro.run(self.handler))
         macro.press_trigger()
@@ -1116,7 +990,6 @@
         self.assertListEqual(self.result, [(5421, code, 154)])
         self.assertEqual(len(macro.child_macros), 1)
 
-<<<<<<< HEAD
     async def test_macro_breaks(self):
         # the first parameter for `repeat` requires an integer, not "foo",
         # which makes `repeat` throw
@@ -1125,48 +998,6 @@
             self.context,
             DummyMapping,
         )
-        await macro.run(self.handler)
-=======
-    async def test__wait_for_event(self):
-        macro = parse("hold(a)", self.context)
-
-        try:
-            # should timeout, no event known
-            await asyncio.wait_for(macro._wait_for_event(), 0.1)
-            raise AssertionError("Expected asyncio.TimeoutError")
-        except asyncio.TimeoutError:
-            pass
-
-        # should not timeout because a new event arrived
-        macro.notify(new_event(EV_KEY, 1, 1), PRESS)
-        await asyncio.wait_for(macro._wait_for_event(), 0.1)
-
-        try:
-            # should timeout, because the previous event doesn't match the filter
-            await asyncio.wait_for(
-                macro._wait_for_event(lambda e, a: e.value == 3),
-                0.1,
-            )
-            raise AssertionError("Expected asyncio.TimeoutError")
-        except asyncio.TimeoutError:
-            pass
-
-        # should not timeout because a new event arrived
-        macro.notify(new_event(EV_KEY, 1, 3), RELEASE)
-        await asyncio.wait_for(macro._wait_for_event(), 0.1)
-
-        try:
-            # should timeout, because the previous event doesn't match the filter
-            await asyncio.wait_for(macro._wait_for_event(lambda _, a: a == PRESS), 0.1)
-            raise AssertionError("Expected asyncio.TimeoutError")
-        except asyncio.TimeoutError:
-            pass
-
-    async def test_macro_breaks(self):
-        # the first parameter for `repeat` requires an integer, not "foo",
-        # which makes `repeat` throw
-        macro = parse('set(a, "foo").repeat($a, key(KEY_A)).key(KEY_B)', self.context)
->>>>>>> a9ab691d
 
         try:
             await macro.run(self.handler)
@@ -1244,10 +1075,6 @@
         self.assertEqual(len(macro.child_macros), 2)
 
     async def test_ifeq_none(self):
-<<<<<<< HEAD
-        # first param none
-        macro = parse("set(foo, 2).ifeq(foo, 2, , key(b))", self.context, DummyMapping)
-=======
         code_a = system_mapping.get("a")
 
         # first param None
@@ -1267,20 +1094,14 @@
 
         # first param ""
         self.result = []
-        macro = parse("set(foo, 2).ifeq(foo, 2, , key(b))", self.context)
->>>>>>> a9ab691d
+        macro = parse("set(foo, 2).ifeq(foo, 2, , key(b))", self.context, DummyMapping)
         self.assertEqual(len(macro.child_macros), 1)
         await macro.run(self.handler)
         self.assertListEqual(self.result, [])
 
-<<<<<<< HEAD
-        # second param none
-        macro = parse("set(foo, 2).ifeq(foo, 2, key(a),)", self.context, DummyMapping)
-=======
         # second param ""
         self.result = []
-        macro = parse("set(foo, 2).ifeq(foo, 2, key(a), )", self.context)
->>>>>>> a9ab691d
+        macro = parse("set(foo, 2).ifeq(foo, 2, key(a), )", self.context, DummyMapping)
         self.assertEqual(len(macro.child_macros), 1)
         await macro.run(self.handler)
         self.assertListEqual(self.result, [(EV_KEY, code_a, 1), (EV_KEY, code_a, 0)])
@@ -1295,7 +1116,7 @@
         self.assertEqual(len(macro.child_macros), 2)
 
     async def test_if_eq(self):
-        """New version of ifeq."""
+        """new version of ifeq"""
         code_a = system_mapping.get("a")
         code_b = system_mapping.get("b")
         a_press = [(EV_KEY, code_a, 1), (EV_KEY, code_a, 0)]
@@ -1348,7 +1169,7 @@
         await test('set(a, 1).if_eq($a, "1", key(a), key(b))', b_press)
 
     async def test_if_eq_runs_multiprocessed(self):
-        """Ifeq on variables that have been set in other processes works."""
+        """ifeq on variables that have been set in other processes works."""
         macro = parse("if_eq($foo, 3, key(a), key(b))", self.context, DummyMapping)
         code_a = system_mapping.get("a")
         code_b = system_mapping.get("b")
@@ -1361,7 +1182,7 @@
             loop = asyncio.new_event_loop()
             loop.run_until_complete(macro_2.run(lambda: None))
 
-        """Foo is not 3"""
+        """foo is not 3"""
 
         process = multiprocessing.Process(target=set_foo, args=(2,))
         process.start()
@@ -1369,7 +1190,7 @@
         await macro.run(self.handler)
         self.assertListEqual(self.result, [(EV_KEY, code_b, 1), (EV_KEY, code_b, 0)])
 
-        """Foo is 3"""
+        """foo is 3"""
 
         process = multiprocessing.Process(target=set_foo, args=(3,))
         process.start()
