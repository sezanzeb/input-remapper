--- conflicted
+++ resolved
@@ -124,12 +124,8 @@
         send_event_to_reader(new_event(EV_REL, REL_WHEEL, 1))
         result = reader.read()
         self.assertIsInstance(result, EventCombination)
-<<<<<<< HEAD
-        self.assertEqual(result, (EV_REL, REL_WHEEL, 1))
-=======
         self.assertIsInstance(result, tuple)
         self.assertEqual(result, EventCombination((EV_REL, REL_WHEEL, 1)))
->>>>>>> c3bc4ecd
         self.assertEqual(result, ((EV_REL, REL_WHEEL, 1),))
         self.assertNotEqual(result, EventCombination((EV_REL, REL_WHEEL, 1), (1, 1, 1)))
 
@@ -138,13 +134,9 @@
 
         # but it is still remembered unreleased
         self.assertEqual(len(reader._unreleased), 1)
-<<<<<<< HEAD
-        self.assertEqual(reader.get_unreleased_keys(), (EV_REL, REL_WHEEL, 1))
-=======
         self.assertEqual(
             reader.get_unreleased_keys(), EventCombination((EV_REL, REL_WHEEL, 1))
         )
->>>>>>> c3bc4ecd
         self.assertIsInstance(reader.get_unreleased_keys(), EventCombination)
 
         # as long as new wheel events arrive, it is considered unreleased
@@ -242,11 +234,7 @@
 
         reader.start_reading(groups.find(key="Foo Device 2"))
         time.sleep(0.1)
-<<<<<<< HEAD
-        self.assertEqual(reader.read(), EventCombination([EV_KEY, 1, 1]))
-=======
         self.assertEqual(reader.read(), EventCombination((EV_KEY, 1, 1)))
->>>>>>> c3bc4ecd
 
         reader.start_reading(groups.find(name="Bar Device"))
 
@@ -257,11 +245,7 @@
         reader.clear()
 
         time.sleep(0.1)
-<<<<<<< HEAD
-        self.assertEqual(reader.read(), EventCombination([EV_KEY, 2, 1]))
-=======
         self.assertEqual(reader.read(), EventCombination((EV_KEY, 2, 1)))
->>>>>>> c3bc4ecd
 
     def test_reading_2(self):
         # a combination of events
